/*
 *  pass.c: Routines that read and write patterns to block devices.
 *
 *  Copyright Darik Horn <dajhorn-dban@vanadac.com>.
 *  
 *  Modifications to original dwipe Copyright Andy Beverley <andy@andybev.com>
 *  
 *  This program is free software; you can redistribute it and/or modify it under
 *  the terms of the GNU General Public License as published by the Free Software
 *  Foundation, version 2.
 *
 *  This program is distributed in the hope that it will be useful, but WITHOUT
 *  ANY WARRANTY; without even the implied warranty of MERCHANTABILITY or FITNESS
 *  FOR A PARTICULAR PURPOSE.  See the GNU General Public License for more
 *  details.
 *
 *  You should have received a copy of the GNU General Public License along with
 *  this program; if not, write to the Free Software Foundation, Inc.,
 *  51 Franklin Street, Fifth Floor, Boston, MA 02110-1301 USA. 
 *
 */

/* Why is this needed? Segfaults without it */
#include <netinet/in.h>

#include "nwipe.h"
#include "context.h"
#include "method.h"
#include "prng.h"
#include "options.h"
#include "pass.h"
#include "logging.h"


int nwipe_random_verify( nwipe_context_t* c )
{
/**
 * Verifies that a random pass was correctly written to the device.
 *
 */

	/* The result holder. */
	int r;

	/* The IO size. */
	size_t blocksize;

	/* The result buffer for calls to lseek. */
	off64_t offset;

	/* The input buffer. */
	char* b;

	/* The pattern buffer that is used to check the input buffer. */
	char* d;

	/* The number of bytes remaining in the pass. */
	u64 z = c->device_size;


	if( c->prng_seed.s == NULL )
	{
		nwipe_log( NWIPE_LOG_SANITY, "Null seed pointer." );
		return -1;
	}

	if( c->prng_seed.length <= 0 )
	{
		nwipe_log( NWIPE_LOG_SANITY, "The entropy length member is %i.", c->prng_seed.length );
		return -1;
	}

	/* Create the input buffer. */
	b = malloc( c->device_stat.st_blksize );

	/* Check the memory allocation. */
	if( ! b )
	{
		nwipe_perror( errno, __FUNCTION__, "malloc" );
		nwipe_log( NWIPE_LOG_FATAL, "Unable to allocate memory for the input buffer." );
		return -1;
	}

	/* Create the pattern buffer */
	d = malloc( c->device_stat.st_blksize  );

	/* Check the memory allocation. */
	if( ! d )
	{
		nwipe_perror( errno, __FUNCTION__, "malloc" );
		nwipe_log( NWIPE_LOG_FATAL, "Unable to allocate memory for the pattern buffer." );
<<<<<<< HEAD
      free(b);
=======
		free(b);
>>>>>>> 81850bde
		return -1;
	}

	/* Reset the file pointer. */
	offset = lseek( c->device_fd, 0, SEEK_SET );

	/* Reset the pass byte counter. */
	c->pass_done = 0;

	if( offset == (off64_t)-1 )
	{
		nwipe_perror( errno, __FUNCTION__, "lseek" );
		nwipe_log( NWIPE_LOG_FATAL, "Unable to reset the '%s' file offset.", c->device_name );
<<<<<<< HEAD
		free(b);free(d);
=======
		free(b);
		free(d);
>>>>>>> 81850bde
		return -1;
	}

	if( offset != 0 )
	{
		/* This is system insanity. */
		nwipe_log( NWIPE_LOG_SANITY, "lseek() returned a bogus offset on '%s'.", c->device_name );
<<<<<<< HEAD
		free(b);free(d);
=======
		free(b);
		free(d);
>>>>>>> 81850bde
		return -1;
	}

	/* Tell our parent that we are syncing the device. */
	c->sync_status = 1;

	/* Sync the device. */
	r = fdatasync( c->device_fd );

	/* Tell our parent that we have finished syncing the device. */
	c->sync_status = 0;

	if( r != 0 )
	{
		/* FIXME: Is there a better way to handle this? */
		nwipe_perror( errno, __FUNCTION__, "fdatasync" );
		nwipe_log( NWIPE_LOG_WARNING, "Buffer flush failure on '%s'.", c->device_name );
	}

	/* Reseed the PRNG. */
	c->prng->init( &c->prng_state, &c->prng_seed );

	while( z > 0 )
	{
		if( c->device_stat.st_blksize <= z )
		{
			blocksize = c->device_stat.st_blksize;
		}
		else
		{
			/* This is a seatbelt for buggy drivers and programming errors because */
			/* the device size should always be an even multiple of its blocksize. */
			blocksize = z;
			nwipe_log( NWIPE_LOG_WARNING,
			  "%s: The size of '%s' is not a multiple of its block size %i.",
			  __FUNCTION__, c->device_name, c->device_stat.st_blksize );
		}

		/* Fill the output buffer with the random pattern. */
		c->prng->read( &c->prng_state, d, blocksize );

		/* Read the buffer in from the device. */
		r = read( c->device_fd, b, blocksize );

		/* Check the result. */
		if( r < 0 )
		{
			nwipe_perror( errno, __FUNCTION__, "read" );
			nwipe_log( NWIPE_LOG_ERROR, "Unable to read from '%s'.", c->device_name );
			return -1;
		}

		/* Check for a partial read. */
		if( r != blocksize )
		{
			/* TODO: Handle a partial read. */

			/* The number of bytes that were not read. */
			int s = blocksize - r;

			nwipe_log( NWIPE_LOG_WARNING, "%s: Partial read from '%s', %i bytes short.", __FUNCTION__, c->device_name, s );
			
			/* Increment the error count. */
			c->verify_errors += 1;

			/* Bump the file pointer to the next block. */
			offset = lseek( c->device_fd, s, SEEK_CUR );

			if( offset == (off64_t)-1 )
			{
				nwipe_perror( errno, __FUNCTION__, "lseek" );
				nwipe_log( NWIPE_LOG_ERROR, "Unable to bump the '%s' file offset after a partial read.", c->device_name );
				return -1;
			}

		} /* partial read */

		/* Compare buffer contents. */
		if( memcmp( b, d, blocksize ) != 0 ) { c->verify_errors += 1; }

		/* Decrement the bytes remaining in this pass. */
		z -= r;

		/* Increment the total progress counters. */
		c->pass_done += r;
		c->round_done += r;

		pthread_testcancel();
		
	} /* while bytes remaining */

	/* Release the buffers. */
	free( b );
	free( d );

	/* We're done. */
	return 0;

} /* nwipe_random_verify */



int nwipe_random_pass( NWIPE_METHOD_SIGNATURE )
{
/**
 * Writes a random pattern to the device.
 *
 */

	/* The result holder. */
	int r;

	/* The IO size. */
	size_t blocksize;

	/* The result buffer for calls to lseek. */
	off64_t offset;

	/* The output buffer. */
	char* b;

	/* The number of bytes remaining in the pass. */
	u64 z = c->device_size;


	if( c->prng_seed.s == NULL )
	{
		nwipe_log( NWIPE_LOG_SANITY, "__FUNCTION__: Null seed pointer." );
		return -1;
	}

	if( c->prng_seed.length <= 0 )
	{
		nwipe_log( NWIPE_LOG_SANITY, "__FUNCTION__: The entropy length member is %i.", c->prng_seed.length );
		return -1;
	}


	/* Create the output buffer. */
	b = malloc( c->device_stat.st_blksize );

	/* Check the memory allocation. */
	if( ! b )
	{
		nwipe_perror( errno, __FUNCTION__, "malloc" );
		nwipe_log( NWIPE_LOG_FATAL, "Unable to allocate memory for the output buffer." );
		return -1;
	}

	/* Seed the PRNG. */
	c->prng->init( &c->prng_state, &c->prng_seed );

	/* Reset the file pointer. */
	offset = lseek( c->device_fd, 0, SEEK_SET );

	/* Reset the pass byte counter. */
	c->pass_done = 0;

	if( offset == (off64_t)-1 )
	{
		nwipe_perror( errno, __FUNCTION__, "lseek" );
		nwipe_log( NWIPE_LOG_FATAL, "Unable to reset the '%s' file offset.", c->device_name );
		free(b);
		return -1;
	}

	if( offset != 0 )
	{
		/* This is system insanity. */
		nwipe_log( NWIPE_LOG_SANITY, "__FUNCTION__: lseek() returned a bogus offset on '%s'.", c->device_name );
		free(b);
<<<<<<< HEAD
=======
		free(d);
>>>>>>> 81850bde
		return -1;
	}


	while( z > 0 )
	{
		if( c->device_stat.st_blksize <= z )
		{
			blocksize = c->device_stat.st_blksize;
		}
		else
		{
			/* This is a seatbelt for buggy drivers and programming errors because */
			/* the device size should always be an even multiple of its blocksize. */
			blocksize = z;
			nwipe_log( NWIPE_LOG_WARNING,
			  "%s: The size of '%s' is not a multiple of its block size %i.",
			  __FUNCTION__, c->device_name, c->device_stat.st_blksize );
		}

		/* Fill the output buffer with the random pattern. */
		c->prng->read( &c->prng_state, b, blocksize );

		/* Write the next block out to the device. */
		r = write( c->device_fd, b, blocksize );

		/* Check the result for a fatal error. */
		if( r < 0 )
		{
			nwipe_perror( errno, __FUNCTION__, "write" );
			nwipe_log( NWIPE_LOG_FATAL, "Unable to read from '%s'.", c->device_name );
			return -1;
		}

		/* Check for a partial write. */
		if( r != blocksize )
		{
			/* TODO: Handle a partial write. */

			/* The number of bytes that were not written. */
			int s = blocksize - r;
			
			/* Increment the error count by the number of bytes that were not written. */
			c->pass_errors += s;

			nwipe_log( NWIPE_LOG_WARNING, "Partial write on '%s', %i bytes short.", c->device_name, s );

			/* Bump the file pointer to the next block. */
			offset = lseek( c->device_fd, s, SEEK_CUR );

			if( offset == (off64_t)-1 )
			{
				nwipe_perror( errno, __FUNCTION__, "lseek" );
				nwipe_log( NWIPE_LOG_ERROR, "Unable to bump the '%s' file offset after a partial write.", c->device_name );
				return -1;
			}

		} /* partial write */

		/* Decrement the bytes remaining in this pass. */
		z -= r;

		/* Increment the total progress counters. */
		c->pass_done += r;
		c->round_done += r;

		pthread_testcancel();

	} /* remaining bytes */

	/* Release the output buffer. */
	free( b );

	/* Tell our parent that we are syncing the device. */
	c->sync_status = 1;

	/* Sync the device. */
	r = fdatasync( c->device_fd );

	/* Tell our parent that we have finished syncing the device. */
	c->sync_status = 0;

	if( r != 0 )
	{
		/* FIXME: Is there a better way to handle this? */
		nwipe_perror( errno, __FUNCTION__, "fdatasync" );
		nwipe_log( NWIPE_LOG_WARNING, "Buffer flush failure on '%s'.", c->device_name );
	}

	/* We're done. */
	return 0;	

} /* nwipe_random_pass */



int nwipe_static_verify( NWIPE_METHOD_SIGNATURE, nwipe_pattern_t* pattern )
{
/**
 * Verifies that a static pass was correctly written to the device.
 *
 */

	/* The result holder. */
	int r;

	/* The IO size. */
	size_t blocksize;

	/* The result buffer for calls to lseek. */
	off64_t offset;

	/* The input buffer. */
	char* b;

	/* The pattern buffer that is used to check the input buffer. */
	char* d;

	/* A pointer into the pattern buffer. */
	char* q;

	/* The pattern buffer window offset. */
	int w = 0;

	/* The number of bytes remaining in the pass. */
	u64 z = c->device_size;

	if( pattern == NULL )
	{
		/* Caught insanity. */	
		nwipe_log( NWIPE_LOG_SANITY, "nwipe_static_verify: Null entropy pointer." );
		return -1;
	}

	if( pattern->length <= 0 )
	{
		/* Caught insanity. */	
		nwipe_log( NWIPE_LOG_SANITY, "nwipe_static_verify: The pattern length member is %i.", pattern->length );
		return -1;
	}

	/* Create the input buffer. */
	b = malloc( c->device_stat.st_blksize  );

	/* Check the memory allocation. */
	if( ! b )
	{
		nwipe_perror( errno, __FUNCTION__, "malloc" );
		nwipe_log( NWIPE_LOG_FATAL, "Unable to allocate memory for the input buffer." );
		return -1;
	}

	/* Create the pattern buffer */
	d = malloc( c->device_stat.st_blksize  + pattern->length * 2 );

	/* Check the memory allocation. */
	if( ! d )
	{
		nwipe_perror( errno, __FUNCTION__, "malloc" );
		nwipe_log( NWIPE_LOG_FATAL, "Unable to allocate memory for the pattern buffer." );
		free(b);
		return -1;
	}

	for( q = d ; q < d + c->device_stat.st_blksize  + pattern->length ; q += pattern->length )
	{
		/* Fill the pattern buffer with the pattern. */
		memcpy( q, pattern->s, pattern->length );
	}

	/* Tell our parent that we are syncing the device. */
	c->sync_status = 1;

	/* Sync the device. */
	r = fdatasync( c->device_fd );

	/* Tell our parent that we have finished syncing the device. */
	c->sync_status = 0;

	if( r != 0 )
	{
		/* FIXME: Is there a better way to handle this? */
		nwipe_perror( errno, __FUNCTION__, "fdatasync" );
		nwipe_log( NWIPE_LOG_WARNING, "Buffer flush failure on '%s'.", c->device_name );
	}


	/* Reset the file pointer. */
	offset = lseek( c->device_fd, 0, SEEK_SET );

	/* Reset the pass byte counter. */
	c->pass_done = 0;

	if( offset == (off64_t)-1 )
	{
		nwipe_perror( errno, __FUNCTION__, "lseek" );
		nwipe_log( NWIPE_LOG_FATAL, "Unable to reset the '%s' file offset.", c->device_name );
		free(b);
		return -1;
	}

	if( offset != 0 )
	{
		/* This is system insanity. */
		nwipe_log( NWIPE_LOG_SANITY, "nwipe_static_verify: lseek() returned a bogus offset on '%s'.", c->device_name );
		free(b);
<<<<<<< HEAD
=======
		free(d);
>>>>>>> 81850bde
		return -1;
	}


	while( z > 0 )
	{
		if( c->device_stat.st_blksize <= z )
		{
			blocksize = c->device_stat.st_blksize ;
		}
		else
		{
			/* This is a seatbelt for buggy drivers and programming errors because */
			/* the device size should always be an even multiple of its blocksize. */
			blocksize = z;
			nwipe_log( NWIPE_LOG_WARNING,
			  "%s: The size of '%s' is not a multiple of its block size %i.",
			  __FUNCTION__, c->device_name, c->device_stat.st_blksize );
		}

		/* Fill the output buffer with the random pattern. */
		/* Read the buffer in from the device. */
		r = read( c->device_fd, b, blocksize );

		/* Check the result. */
		if( r < 0 )
		{
			nwipe_perror( errno, __FUNCTION__, "read" );
			nwipe_log( NWIPE_LOG_ERROR, "Unable to read from '%s'.", c->device_name );
			return -1;
		}

		/* Check for a partial read. */
		if( r == blocksize )
		{
			/* Check every byte in the buffer. */
			if( memcmp( b, &d[w], r ) != 0 ) { c->verify_errors += 1; }
		}
		else
		{
			/* The number of bytes that were not read. */
			int s = blocksize - r;

			/* TODO: Handle a partial read. */

			/* Increment the error count. */
			c->verify_errors += 1;
			
			nwipe_log( NWIPE_LOG_WARNING, "Partial read on '%s', %i bytes short.", c->device_name, s );

			/* Bump the file pointer to the next block. */
			offset = lseek( c->device_fd, s, SEEK_CUR );

			if( offset == (off64_t)-1 )
			{
				nwipe_perror( errno, __FUNCTION__, "lseek" );
				nwipe_log( NWIPE_LOG_ERROR, "Unable to bump the '%s' file offset after a partial read.", c->device_name );
				return -1;
			}

		} /* partial read */

		/* Adjust the window. */
		w = ( c->device_stat.st_blksize  + w ) % pattern->length;

		/* Intuition check: 
		 *   If the pattern length evenly divides the block size
		 *   then ( w == 0 ) always.
		 */

		/* Decrement the bytes remaining in this pass. */
		z -= r;

		/* Increment the total progress counters. */
		c->pass_done += r;
		c->round_done += r;

		pthread_testcancel();

	} /* while bytes remaining */

	/* Release the buffers. */
	free( b );
	free( d );

	/* We're done. */
	return 0;
		
} /* nwipe_static_verify */



int nwipe_static_pass( NWIPE_METHOD_SIGNATURE, nwipe_pattern_t* pattern )
{
/**
 * Writes a static pattern to the device.
 *
 */

	/* The result holder. */
	int r;

	/* The IO size. */
	size_t blocksize;

	/* The result buffer for calls to lseek. */
	off64_t offset;

	/* The output buffer. */
	char* b;

	/* A pointer into the output buffer. */
	char* p;

	/* The output buffer window offset. */
	int w = 0;

	/* The number of bytes remaining in the pass. */
	u64 z = c->device_size;

	if( pattern == NULL )
	{
		/* Caught insanity. */	
		nwipe_log( NWIPE_LOG_SANITY, "__FUNCTION__: Null pattern pointer." );
		return -1;
	}

	if( pattern->length <= 0 )
	{
		/* Caught insanity. */	
		nwipe_log( NWIPE_LOG_SANITY, "__FUNCTION__: The pattern length member is %i.", pattern->length );
		return -1;
	}

	/* Create the output buffer. */
	b = malloc( c->device_stat.st_blksize  + pattern->length * 2 );

	/* Check the memory allocation. */
	if( ! b )
	{
		nwipe_perror( errno, __FUNCTION__, "malloc" );
		nwipe_log( NWIPE_LOG_FATAL, "Unable to allocate memory for the pattern buffer." );
		return -1;
	}

	for( p = b ; p < b + c->device_stat.st_blksize  + pattern->length ; p += pattern->length )
	{
		/* Fill the output buffer with the pattern. */
		memcpy( p, pattern->s, pattern->length ); 
	}
///
	/* Reset the file pointer. */
	offset = lseek( c->device_fd, 0, SEEK_SET );

	/* Reset the pass byte counter. */
	c->pass_done = 0;

	if( offset == (off64_t)-1 )
	{
		nwipe_perror( errno, __FUNCTION__, "lseek" );
		nwipe_log( NWIPE_LOG_FATAL, "Unable to reset the '%s' file offset.", c->device_name );
		return -1;
	}

	if( offset != 0 )
	{
		/* This is system insanity. */
		nwipe_log( NWIPE_LOG_SANITY, "__FUNCTION__: lseek() returned a bogus offset on '%s'.", c->device_name );
		return -1;
	}


	while( z > 0 )
	{
		if( c->device_stat.st_blksize <= z )
		{
			blocksize = c->device_stat.st_blksize ;
		}
		else
		{
			/* This is a seatbelt for buggy drivers and programming errors because */
			/* the device size should always be an even multiple of its blocksize. */
			blocksize = z;
			nwipe_log( NWIPE_LOG_WARNING,
			  "%s: The size of '%s' is not a multiple of its block size %i.",
			  __FUNCTION__, c->device_name, c->device_stat.st_blksize );
		}

		/* Fill the output buffer with the random pattern. */
		/* Write the next block out to the device. */
		r = write( c->device_fd, &b[w], blocksize );

		/* Check the result for a fatal error. */
		if( r < 0 )
		{
			nwipe_perror( errno, __FUNCTION__, "write" );
			nwipe_log( NWIPE_LOG_FATAL, "Unable to write to '%s'.", c->device_name );
			return -1;
		}

		/* Check for a partial write. */
		if( r != blocksize )
		{
			/* TODO: Handle a partial write. */

			/* The number of bytes that were not written. */
			int s = blocksize - r;
			
			/* Increment the error count. */
			c->pass_errors += s;

			nwipe_log( NWIPE_LOG_WARNING, "Partial write on '%s', %i bytes short.", c->device_name, s );

			/* Bump the file pointer to the next block. */
			offset = lseek( c->device_fd, s, SEEK_CUR );

			if( offset == (off64_t)-1 )
			{
				nwipe_perror( errno, __FUNCTION__, "lseek" );
				nwipe_log( NWIPE_LOG_ERROR, "Unable to bump the '%s' file offset after a partial write.", c->device_name );
				return -1;
			}

		} /* partial write */


		/* Adjust the window. */
		w = ( c->device_stat.st_blksize  + w ) % pattern->length;

		/* Intuition check: 
		 *
		 *   If the pattern length evenly divides the block size
		 *   then ( w == 0 ) always.
		 */

		/* Decrement the bytes remaining in this pass. */
		z -= r;

		/* Increment the total progress counterr. */
		c->pass_done += r;
		c->round_done += r;

		pthread_testcancel();

	} /* remaining bytes */

	/* Tell our parent that we are syncing the device. */
	c->sync_status = 1;

	/* Sync the device. */
	r = fdatasync( c->device_fd );

	/* Tell our parent that we have finished syncing the device. */
	c->sync_status = 0;

	if( r != 0 )
	{
		/* FIXME: Is there a better way to handle this? */
		nwipe_perror( errno, __FUNCTION__, "fdatasync" );
		nwipe_log( NWIPE_LOG_WARNING, "Buffer flush failure on '%s'.", c->device_name );
	}

	/* Release the output buffer. */
	free( b );
	
	/* We're done. */
	return 0;	

} /* nwipe_static_pass */

/* eof */
<|MERGE_RESOLUTION|>--- conflicted
+++ resolved
@@ -89,11 +89,7 @@
 	{
 		nwipe_perror( errno, __FUNCTION__, "malloc" );
 		nwipe_log( NWIPE_LOG_FATAL, "Unable to allocate memory for the pattern buffer." );
-<<<<<<< HEAD
-      free(b);
-=======
 		free(b);
->>>>>>> 81850bde
 		return -1;
 	}
 
@@ -107,12 +103,8 @@
 	{
 		nwipe_perror( errno, __FUNCTION__, "lseek" );
 		nwipe_log( NWIPE_LOG_FATAL, "Unable to reset the '%s' file offset.", c->device_name );
-<<<<<<< HEAD
-		free(b);free(d);
-=======
 		free(b);
 		free(d);
->>>>>>> 81850bde
 		return -1;
 	}
 
@@ -120,12 +112,8 @@
 	{
 		/* This is system insanity. */
 		nwipe_log( NWIPE_LOG_SANITY, "lseek() returned a bogus offset on '%s'.", c->device_name );
-<<<<<<< HEAD
-		free(b);free(d);
-=======
 		free(b);
 		free(d);
->>>>>>> 81850bde
 		return -1;
 	}
 
@@ -297,10 +285,6 @@
 		/* This is system insanity. */
 		nwipe_log( NWIPE_LOG_SANITY, "__FUNCTION__: lseek() returned a bogus offset on '%s'.", c->device_name );
 		free(b);
-<<<<<<< HEAD
-=======
-		free(d);
->>>>>>> 81850bde
 		return -1;
 	}
 
@@ -507,10 +491,7 @@
 		/* This is system insanity. */
 		nwipe_log( NWIPE_LOG_SANITY, "nwipe_static_verify: lseek() returned a bogus offset on '%s'.", c->device_name );
 		free(b);
-<<<<<<< HEAD
-=======
 		free(d);
->>>>>>> 81850bde
 		return -1;
 	}
 
