--- conflicted
+++ resolved
@@ -55,15 +55,13 @@
 int nwipe_isaac64_init( NWIPE_PRNG_INIT_SIGNATURE );
 int nwipe_isaac64_read( NWIPE_PRNG_READ_SIGNATURE );
 
-<<<<<<< HEAD
+/* ALFG prototypes. */
+int nwipe_add_lagg_fibonacci_prng_init( NWIPE_PRNG_INIT_SIGNATURE );
+int nwipe_add_lagg_fibonacci_prng_read( NWIPE_PRNG_READ_SIGNATURE );
+
 /* XOROSHIRO-256 prototypes. */
 int nwipe_xoroshiro256_prng_init( NWIPE_PRNG_INIT_SIGNATURE );
 int nwipe_xoroshiro256_prng_read( NWIPE_PRNG_READ_SIGNATURE );
-=======
-/* ALFG prototypes. */
-int nwipe_add_lagg_fibonacci_prng_init( NWIPE_PRNG_INIT_SIGNATURE );
-int nwipe_add_lagg_fibonacci_prng_read( NWIPE_PRNG_READ_SIGNATURE );
->>>>>>> d40c28bf
 
 /* Size of the twister is not derived from the architecture, but it is strictly 4 bytes */
 #define SIZE_OF_TWISTER 4
@@ -72,12 +70,10 @@
 #define SIZE_OF_ISAAC 4
 #define SIZE_OF_ISAAC64 8
 
-<<<<<<< HEAD
+/* Size of the Lagged Fibonacci generator is not derived from the architecture, but it is strictly 32 bytes */
+#define SIZE_OF_ADD_LAGG_FIBONACCI_PRNG 32
+
 /* Size of the XOROSHIRO-256 is not derived from the architecture, but it is strictly 32 bytes */
 #define SIZE_OF_XOROSHIRO256_PRNG 32
-=======
-/* Size of the Lagged Fibonacci generator is not derived from the architecture, but it is strictly 32 bytes */
-#define SIZE_OF_ADD_LAGG_FIBONACCI_PRNG 32
->>>>>>> d40c28bf
 
 #endif /* PRNG_H_ */