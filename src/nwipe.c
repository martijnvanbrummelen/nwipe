--- conflicted
+++ resolved
@@ -710,7 +710,6 @@
         case 0:
             /* The user can't specify the nogui option without also using the autonuke option */
             if( nwipe_options.nogui == 1 )
-<<<<<<< HEAD
             {
                 printf( "--nogui option must be used with autonuke option\n" );
                 cleanup();
@@ -729,26 +728,6 @@
             }
             break;
 
-=======
-            {
-                printf( "--nogui option must be used with autonuke option\n" );
-                cleanup();
-                exit( 1 );
-            }
-            else
-            {
-                /* If selected show customer and organisation details BEFORE drive selection screen */
-                if( nwipe_options.PDF_preview_details == 1 )
-                {
-                    nwipe_gui_preview_org_customer( SHOWING_PRIOR_TO_DRIVE_SELECTION );
-                }
-
-                /* Get device selections from the user. */
-                nwipe_gui_select( nwipe_enumerated, c1 );
-            }
-            break;
-
->>>>>>> 3c15a420
         case 1:
             /* Print the options window. */
             if( !nwipe_options.nogui )
