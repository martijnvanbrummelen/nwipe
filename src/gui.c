/*
 *  gui.c: An ncurses GUI for nwipe.
 *
 *  Copyright Darik Horn <dajhorn-dban@vanadac.com>.
 *
 *  Modifications to original dwipe Copyright Andy Beverley <andy@andybev.com>
 *
 *  This program is free software; you can redistribute it and/or modify it under
 *  the terms of the GNU General Public License as published by the Free Software
 *  Foundation, version 2.
 *
 *  This program is distributed in the hope that it will be useful, but WITHOUT
 *  ANY WARRANTY; without even the implied warranty of MERCHANTABILITY or FITNESS
 *  FOR A PARTICULAR PURPOSE.  See the GNU General Public License for more
 *  details.
 *
 *  You should have received a copy of the GNU General Public License along with
 *  this program; if not, write to the Free Software Foundation, Inc.,
 *  51 Franklin Street, Fifth Floor, Boston, MA 02110-1301 USA.
 *
 */

/* RATIONALE:
 *
 *   This entire GUI is a non-portable task-specific thunk.
 *
 *   The alternatives are, however, no better. The CDK is large and clumsy,
 *   and things like ncurses libmenu are not worth the storage overhead.
 *
 */

#ifndef _DEFAULT_SOURCE
#define _DEFAULT_SOURCE
#endif

#include <time.h>

#ifndef _POSIX_SOURCE
#define _POSIX_SOURCE
#endif

#include <stdio.h>
#include <stdlib.h>
#include <ncurses.h>
#include <panel.h>
#include <stdint.h>
#include <libconfig.h>
#include <string.h>
#include <strings.h>
#include <sys/stat.h>

#include "nwipe.h"
#include "context.h"
#include "method.h"
#include "prng.h"
#include "options.h"
#include "gui.h"
#include "pass.h"
#include "logging.h"
#include "version.h"
#include "temperature.h"
#include "miscellaneous.h"
#include "hpa_dco.h"
#include "customers.h"
#include "conf.h"

#define NWIPE_GUI_PANE 8

/* Header window: width, height, x coordinate, y coordinate. */
#define NWIPE_GUI_HEADER_W COLS
#define NWIPE_GUI_HEADER_H 1
#define NWIPE_GUI_HEADER_X 0
#define NWIPE_GUI_HEADER_Y 0

/* Footer window: width, height, x coordinate, y coordinate. */
#define NWIPE_GUI_FOOTER_W COLS
#define NWIPE_GUI_FOOTER_H 1
#define NWIPE_GUI_FOOTER_X 0
#define NWIPE_GUI_FOOTER_Y ( LINES - 1 )

/* Options window: width, height, x coorindate, y coordinate. */
#define NWIPE_GUI_OPTIONS_W 44
#define NWIPE_GUI_OPTIONS_H 7
#define NWIPE_GUI_OPTIONS_Y 1
#define NWIPE_GUI_OPTIONS_X 0

/* Options fields, relative to their window. */
#define NWIPE_GUI_OPTIONS_TAB 10
#define NWIPE_GUI_OPTIONS_ENTROPY_Y 1
#define NWIPE_GUI_OPTIONS_ENTROPY_X 1
#define NWIPE_GUI_OPTIONS_PRNG_Y 2
#define NWIPE_GUI_OPTIONS_PRNG_X 1
#define NWIPE_GUI_OPTIONS_METHOD_Y 3
#define NWIPE_GUI_OPTIONS_METHOD_X 1
#define NWIPE_GUI_OPTIONS_VERIFY_Y 4
#define NWIPE_GUI_OPTIONS_VERIFY_X 1
#define NWIPE_GUI_OPTIONS_ROUNDS_Y 5
#define NWIPE_GUI_OPTIONS_ROUNDS_X 1

/* Stats window: width, height, x coordinate, y coordinate. */
#define NWIPE_GUI_STATS_W ( COLS - 44 )
#define NWIPE_GUI_STATS_H 7
#define NWIPE_GUI_STATS_Y 1
#define NWIPE_GUI_STATS_X 44

/* Stats fields, relative to their window. */
#define NWIPE_GUI_STATS_RUNTIME_Y 1
#define NWIPE_GUI_STATS_RUNTIME_X 1
#define NWIPE_GUI_STATS_ETA_Y 2
#define NWIPE_GUI_STATS_ETA_X 1
#define NWIPE_GUI_STATS_LOAD_Y 3
#define NWIPE_GUI_STATS_LOAD_X 1
#define NWIPE_GUI_STATS_THROUGHPUT_Y 4
#define NWIPE_GUI_STATS_THROUGHPUT_X 1
#define NWIPE_GUI_STATS_ERRORS_Y 5
#define NWIPE_GUI_STATS_ERRORS_X 1
#define NWIPE_GUI_STATS_TAB 16

/* Select window: width, height, x coordinate, y coordinate. */
#define NWIPE_GUI_MAIN_W COLS
#define NWIPE_GUI_MAIN_H ( LINES - NWIPE_GUI_MAIN_Y - 1 )
#define NWIPE_GUI_MAIN_Y 8
#define NWIPE_GUI_MAIN_X 0

#define SKIP_DEV_PREFIX 5

/* Window pointers. */
WINDOW* footer_window;
WINDOW* header_window;
WINDOW* main_window;
WINDOW* options_window;
WINDOW* stats_window;

PANEL* footer_panel;
PANEL* header_panel;
PANEL* main_panel;
PANEL* options_panel;
PANEL* stats_panel;

/* Options window title. */
const char* options_title = " Options ";

/* Statistics window title. */
const char* stats_title = " Statistics ";

/* Footer labels. */
const char* main_window_footer =
    "S=Start m=Method p=PRNG v=Verify r=Rounds b=Blanking Space=Select c=Config CTRL+C=Quit";
const char* main_window_footer_warning_lower_case_s = "  WARNING: To start the wipe press SHIFT+S (uppercase S)  ";

const char* main_window_footer_warning_no_blanking_with_ops2 =
    "  WARNING: Zero blanking is not allowed with ops2 method  ";

const char* main_window_footer_warning_no_blanking_with_verify_only =
    "  WARNING: Zero blanking is not allowed with verify method  ";

const char* main_window_footer_warning_no_drive_selected =
    "  No drives selected, use spacebar to select a drive, then press S to start  ";

/* Oddly enough, placing extra quotes around the footer strings fixes corruption to the right
 * of the footer message when the terminal is resized, a quirk in ncurses? - DO NOT REMOVE THE \" */
const char* selection_footer = "J=Down K=Up Space=Select Backspace=Cancel Ctrl+C=Quit";
const char* selection_footer_config = "J=Down K=Up Return=Select ESC|Backspace=back Ctrl+C=Quit";
const char* selection_footer_preview_prior_to_drive_selection =
    "A=Accept & display drives J=Down K=Up Space=Select Backspace=Cancel Ctrl+C=Quit";
const char* selection_footer_add_customer = "S=Save J=Down K=Up Space=Select Backspace=Cancel Ctrl+C=Quit";
const char* selection_footer_add_customer_yes_no = "Save Customer Details Y/N";
const char* end_wipe_footer = "B=[Toggle between dark\\blank\\blue screen] Ctrl+C=Quit";
const char* rounds_footer = "Left=Erase Esc=Cancel Ctrl+C=Quit";
const char* selection_footer_text_entry = "Esc=Cancel Return=Submit Ctrl+C=Quit";

/* The number of lines available in the terminal */
int stdscr_lines;

/* The number of columns available in the terminal */
int stdscr_cols;

/* The size of the terminal lines when previously checked */
int stdscr_lines_previous;

/* The size of the terminal columns when previously checked */
int stdscr_cols_previous;

int tft_saver = 0;

void nwipe_gui_title( WINDOW* w, const char* s )
{
    /**
     * Prints the string 's' centered on the first line of the window 'w'.
     */

    /* The number of lines in the window. (Not used.) */
    int wy;
    (void) wy; /* flag wy not used to the compiler, to silence warning */

    /* The number of columns in the window. */
    int wx;

    /* Get the window dimensions. */
    getmaxyx( w, wy, wx );

    /*Calculate available total margin */
    int margin = ( wx - strlen( s ) );
    if( margin < 0 )
    {
        margin = 0;
    }

    /* tft_saver = grey text on black mode */
    if( tft_saver )
    {
        wattron( w, A_BOLD );
    }

    /* Print the title. */
    mvwprintw( w, 0, margin / 2, "%s", s );

} /* nwipe_gui_title */

void nwipe_init_pairs( void )
{
    if( has_colors() )
    {
        /* Initialize color capabilities. */
        start_color();

        if( can_change_color() )
        {
            /* Redefine cyan to gray. */
            init_color( COLOR_CYAN, 128, 128, 128 );
        }

        /* If we are in tft saver mode set grey text on black background else
         * Set white on blue as the emphasis color */
        if( tft_saver )
        {
            init_pair( 1, COLOR_BLACK, COLOR_BLACK );
        }
        else
        {
            init_pair( 1, COLOR_WHITE, COLOR_BLUE );
        }

        /* Set gray (or cyan) on blue as the normal color. */
        init_pair( 2, COLOR_CYAN, COLOR_BLUE );

        /* Set red on blue as the hilite color. */
        init_pair( 3, COLOR_RED, COLOR_BLUE );

        /* If we are in tft saver mode set grey text on black background else
         * Set white on blue as the emphasis color */
        if( tft_saver )
        {
            init_pair( 4, COLOR_BLACK, COLOR_BLACK );
        }
        else
        {
            init_pair( 4, COLOR_BLUE, COLOR_WHITE );
        }

        /* Set white on green for success messages. */
        init_pair( 5, COLOR_WHITE, COLOR_GREEN );

        /* Set white on red for failure messages. */
        init_pair( 6, COLOR_WHITE, COLOR_RED );

        /* Set black on black for when hiding the display. */
        init_pair( 7, COLOR_BLACK, COLOR_BLACK );

        /* Set green on blue for reverse bold messages */
        init_pair( 8, COLOR_GREEN, COLOR_WHITE );

        /* Set green on blue for reverse bold error messages */
        init_pair( 9, COLOR_RED, COLOR_WHITE );

        /* Set black on yellow for warning messages */
        init_pair( 10, COLOR_BLACK, COLOR_YELLOW );

        /* Set black on blue for minimum temperature reached */
        init_pair( 11, COLOR_BLACK, COLOR_BLUE );

        /* Set blue on blue to make temperature invisible */
        init_pair( 12, COLOR_BLUE, COLOR_BLUE );

        /* Set magenta on blue  */
        init_pair( 13, COLOR_MAGENTA, COLOR_BLUE );

        /* Set white on black for low critical temperature */
        init_pair( 14, COLOR_WHITE, COLOR_BLACK );

        /* Set the background style. */
        wbkgdset( stdscr, COLOR_PAIR( 1 ) | ' ' );
    }
}

void nwipe_gui_init( void )
{
    /**
     * Initializes the ncurses gui.
     */

    /* Initialize the screen. */
    initscr();

    /* Disable TTY line buffering. */
    cbreak();

    /* Disable TTY echo. */
    noecho();

    /* Enable most special keys. */
    keypad( stdscr, TRUE );

    /* Create the text/background color pairs */
    nwipe_init_pairs();

    /* Clear the screen. */
    wclear( stdscr );

    /* Create the header window. */
    nwipe_gui_create_header_window();

    /* Create the footer window and panel */
    nwipe_gui_create_footer_window( main_window_footer );

    /* Create the options window and panel */
    nwipe_gui_create_options_window();

    /* Create the stats window. */
    nwipe_gui_create_stats_window();

    /* Create a new main window and panel */
    nwipe_gui_create_main_window();

    update_panels();
    doupdate();

    /* Hide the cursor. */
    curs_set( 0 );

} /* nwipe_gui_init */

void nwipe_gui_free( void )
{
    /**
     * Releases the ncurses gui.
     *
     */
    /* Free ncurses resources. */
    if( del_panel( footer_panel ) != OK )
    {
        nwipe_log( NWIPE_LOG_ERROR, "Deleting footer panel failed!." );
    }
    if( del_panel( header_panel ) != OK )
    {
        nwipe_log( NWIPE_LOG_ERROR, "Deleting header panel failed!." );
    }
    if( del_panel( main_panel ) != OK )
    {
        nwipe_log( NWIPE_LOG_ERROR, "Deleting main panel failed!." );
    }
    if( del_panel( options_panel ) != OK )
    {
        nwipe_log( NWIPE_LOG_ERROR, "Deleting options panel failed!." );
    }
    if( del_panel( stats_panel ) != OK )
    {
        nwipe_log( NWIPE_LOG_ERROR, "Deleting stats panel failed!." );
    }
    if( delwin( footer_window ) != OK )
    {
        nwipe_log( NWIPE_LOG_ERROR, "Deleting footer window failed!." );
    }
    if( delwin( header_window ) != OK )
    {
        nwipe_log( NWIPE_LOG_ERROR, "Deleting header window failed!." );
    }
    if( delwin( main_window ) != OK )
    {
        nwipe_log( NWIPE_LOG_ERROR, "Deleting main window failed!." );
    }
    if( delwin( options_window ) != OK )
    {
        nwipe_log( NWIPE_LOG_ERROR, "Deleting options window failed!." );
    }
    if( delwin( stats_window ) != OK )
    {
        nwipe_log( NWIPE_LOG_ERROR, "Deleting stats window failed!." );
    }
    if( endwin() != OK )
    {
        nwipe_log( NWIPE_LOG_ERROR, "Curses endwin() failed !" );
    }

} /* nwipe_gui_free */

void nwipe_gui_create_main_window()
{
    /* Create the main window. */
    main_window = newwin( NWIPE_GUI_MAIN_H, NWIPE_GUI_MAIN_W, NWIPE_GUI_MAIN_Y, NWIPE_GUI_MAIN_X );
    main_panel = new_panel( main_window );

    if( has_colors() )
    {
        /* Set the background style. */
        wbkgdset( main_window, COLOR_PAIR( 1 ) | ' ' );

        /* Apply the color change. */
        wattron( main_window, COLOR_PAIR( 1 ) );

        /* In tft saver mode we toggle the intensity bit which gives us grey text */
        if( tft_saver )
        {
            wattron( main_window, A_BOLD );
        }
        else
        {
            wattroff( main_window, A_BOLD );
        }
    }

    /* Clear the main window. */
    werase( main_window );

    /* Add a border. */
    box( main_window, 0, 0 );

    /* refresh main window */
    wnoutrefresh( main_window );

} /* nwipe_gui_create_main_window */

void nwipe_gui_create_header_window()
{
    char anon_label[] = " (ANONYMIZED)";
    char bannerplus[80];

    /* Create the header window. */
    header_window = newwin( NWIPE_GUI_HEADER_H, NWIPE_GUI_HEADER_W, NWIPE_GUI_HEADER_Y, NWIPE_GUI_HEADER_X );
    header_panel = new_panel( header_window );

    if( has_colors() )
    {
        /* Set the background style of the header window. */
        wbkgdset( header_window, COLOR_PAIR( 4 ) | ' ' );

        if( tft_saver )
        {
            wattron( main_window, A_BOLD );
        }
    }

    /* Clear the header window. */
    werase( header_window );

    /* If in anonymized mode modify the title banner to reflect this */
    strcpy( bannerplus, banner );

    if( nwipe_options.quiet )
    {
        strcat( bannerplus, anon_label );
    }

    /* Print the product banner. */
    nwipe_gui_title( header_window, bannerplus );

    /* Refresh the header window */
    wnoutrefresh( header_window );

} /* nwipe_gui_create_header_window */

void nwipe_gui_create_footer_window( const char* footer_text )
{
    /* Create the footer window. */
    footer_window = newwin( NWIPE_GUI_FOOTER_H, NWIPE_GUI_FOOTER_W, NWIPE_GUI_FOOTER_Y, NWIPE_GUI_FOOTER_X );
    footer_panel = new_panel( footer_window );

    if( has_colors() )
    {
        /* Set the background style of the footer window. */
        wbkgdset( footer_window, COLOR_PAIR( 4 ) | ' ' );
    }

    /* Erase the footer window. */
    werase( footer_window );

    /* Add help text to the footer */
    nwipe_gui_title( footer_window, footer_text );

    /* Refresh the footer window */
    wnoutrefresh( footer_window );

} /* nwipe_gui_create_footer_window */

void nwipe_gui_amend_footer_window( const char* footer_text )
{
    /* Clear the footer window. */
    werase( footer_window );

    /* Add help text to the footer */
    nwipe_gui_title( footer_window, footer_text );

    /* Refresh the footer window */
    wnoutrefresh( footer_window );

} /* nwipe_gui_amend_footer_window */

void nwipe_gui_create_options_window()
{
    /* Create the options window. */
    options_window = newwin( NWIPE_GUI_OPTIONS_H, NWIPE_GUI_OPTIONS_W, NWIPE_GUI_OPTIONS_Y, NWIPE_GUI_OPTIONS_X );
    options_panel = new_panel( options_window );

    if( has_colors() )
    {
        /* Set the background style of the options window. */
        wbkgdset( options_window, COLOR_PAIR( 1 ) | ' ' );

        /* Apply the color change to the options window. */
        wattron( options_window, COLOR_PAIR( 1 ) );

        if( tft_saver )
        {
            wattron( options_window, A_BOLD );
        }
    }

    /* Clear the options window. */
    werase( options_window );

    /* Add a border. */
    box( options_window, 0, 0 );

} /* nwipe_gui_create_options_window */

void nwipe_gui_create_stats_window()
{
    /* Create the stats window. */
    stats_window = newwin( NWIPE_GUI_STATS_H, NWIPE_GUI_STATS_W, NWIPE_GUI_STATS_Y, NWIPE_GUI_STATS_X );
    stats_panel = new_panel( stats_window );

    if( has_colors() )
    {
        /* Set the background style of the stats window. */
        wbkgdset( stats_window, COLOR_PAIR( 1 ) | ' ' );

        /* Apply the color change to the stats window. */
        wattron( stats_window, COLOR_PAIR( 1 ) );

        if( tft_saver )
        {
            wattron( stats_window, A_BOLD );
        }
    }

    /* Clear the new window. */
    werase( stats_window );

    /* Add a border. */
    box( stats_window, 0, 0 );

    /* Add a title. */
    nwipe_gui_title( stats_window, stats_title );

    /* Print field labels. */
    mvwprintw( stats_window, NWIPE_GUI_STATS_RUNTIME_Y, NWIPE_GUI_STATS_RUNTIME_X, "Runtime:       " );
    mvwprintw( stats_window, NWIPE_GUI_STATS_ETA_Y, NWIPE_GUI_STATS_ETA_X, "Remaining:     " );
    mvwprintw( stats_window, NWIPE_GUI_STATS_LOAD_Y, NWIPE_GUI_STATS_LOAD_X, "Load Averages: " );
    mvwprintw( stats_window, NWIPE_GUI_STATS_THROUGHPUT_Y, NWIPE_GUI_STATS_THROUGHPUT_X, "Throughput:    " );
    mvwprintw( stats_window, NWIPE_GUI_STATS_ERRORS_Y, NWIPE_GUI_STATS_ERRORS_X, "Errors:        " );

} /* nwipe_gui_create_stats_window */

void nwipe_gui_create_all_windows_on_terminal_resize( int force_creation, const char* footer_text )
{
    /* Get the terminal size */
    getmaxyx( stdscr, stdscr_lines, stdscr_cols );

    /* If the user has resized the terminal then recreate the windows and panels */
    if( stdscr_cols_previous != stdscr_cols || stdscr_lines_previous != stdscr_lines || force_creation == 1 )
    {
        /* Save the revised terminal size so we check whether the user has resized next time */
        stdscr_lines_previous = stdscr_lines;
        stdscr_cols_previous = stdscr_cols;

        /* Clear the screen. */
        wclear( stdscr );

        /* Create a new header window and panel due to terminal size having changed */
        nwipe_gui_create_header_window();

        /* Create a new main window and panel due to terminal size having changed */
        nwipe_gui_create_main_window();

        /* Create a new footer window and panel due to terminal size having changed */
        nwipe_gui_create_footer_window( footer_text );

        /* Create a new options window and panel due to terminal size having changed */
        nwipe_gui_create_options_window();

        /* Create a new stats window and panel due to terminal size having changed */
        nwipe_gui_create_stats_window();

        /* Update the options window. */
        nwipe_gui_options();

        update_panels();
        doupdate();
    }
}

void nwipe_gui_select( int count, nwipe_context_t** c )
{
    extern int terminate_signal;

    /* Widget labels. */
    const char* select_title = " Disks and Partitions ";

    /* The number of lines available in the window. */
    int wlines;

    /* The number of columns available in the window. */
    int wcols;

    /* The number of selection elements that we can show in the window. */
    int slots;

    /* The index of the element that is visible in the first slot. */
    int offset = 0;

    /* The selection focus. */
    int focus = 0;

    /* A generic loop variable. */
    int i = 0;

    /* User input buffer. */
    int keystroke;

    /* The current working line. */
    int yy;

    /* Flag, Valid key hit = 1, anything else = 0 */
    int validkeyhit;

    /* Counts number of drives and partitions that have been selected */
    int number_of_selected_contexts = 0;

    /* Control A toggle status -1=indefined, 0=all drives delected, 1=all drives selected */
    int select_all_toggle_status = -1;

    /* Get the terminal size */
    getmaxyx( stdscr, stdscr_lines, stdscr_cols );

    /* Save the terminal size so we check whether the user has resized */
    stdscr_lines_previous = stdscr_lines;
    stdscr_cols_previous = stdscr_cols;

    time_t temperature_check_time = time( NULL );

    /* Used in the selection loop to trap a failure of the timeout(), getch() mechanism to block for the designated
     * period */
    int iteration_counter;

    /* Used in the selection loop to trap a failure of the timeout(), getch() mechanism to block for the designated
     * period */
    int expected_iterations;

    time_t previous_iteration_timestamp;

    do
    {

        nwipe_gui_create_all_windows_on_terminal_resize( 0, main_window_footer );

        /* There is one slot per line. */
        getmaxyx( main_window, wlines, wcols );

        /* Less two lines for the box and two lines for padding. */
        slots = wlines - 4;
        if( slots < 0 )
        {
            slots = 0;
        }

        /* The code here adjusts the offset value, required when the terminal is resized vertically */
        if( slots > count )
        {
            offset = 0;
        }
        else
        {
            if( focus >= count )
            {
                /* The focus is already at the last element. */
                focus = count - 1;
            }
            if( focus < 0 )
            {
                /* The focus is already at the last element. */
                focus = 0;
            }
        }

        if( count >= slots && slots > 0 )
        {
            offset = focus + 1 - slots;
            if( offset < 0 )
            {
                offset = 0;
            }
        }

        /* Clear the main window, necessary when switching selections such as method etc */
        werase( main_window );

        /* Refresh main window */
        wnoutrefresh( main_window );

        /* If the user selected an option the footer text would have changed.
         * Here we set it back to the main key help text */
        nwipe_gui_create_footer_window( main_window_footer );

        /* Refresh the stats window */
        wnoutrefresh( stats_window );

        /* Refresh the options window */
        wnoutrefresh( options_window );

        /* Update the options window. */
        nwipe_gui_options();

        /* Initialize the line offset. */
        yy = 2;

        for( i = 0; i < slots && i < count; i++ )
        {

            /* Move to the next line. */
            mvwprintw( main_window, yy++, 1, " " );

            if( i + offset == focus )
            {
                if( c[focus]->select == NWIPE_SELECT_TRUE || c[focus]->select == NWIPE_SELECT_FALSE )
                {
                    /* Print the 'enabled' cursor. */
                    waddch( main_window, ACS_RARROW );
                }

                else
                {
                    /* Print the 'disabled' cursor. */
                    waddch( main_window, ACS_DIAMOND );
                }
            }

            else
            {
                /* Print whitespace. */
                waddch( main_window, ' ' );
            }

            /* In the event for the offset value somehow becoming invalid, this if statement will prevent a segfault
             * and the else part will log the out of bounds values for debugging */
            if( i + offset >= 0 && i + offset < count )
            {

                switch( c[i + offset]->select )
                {
                    case NWIPE_SELECT_TRUE:

                        if( nwipe_options.method == &nwipe_verify_zero || nwipe_options.method == &nwipe_verify_one )
                        {
                            wprintw( main_window,
                                     "[vrfy] %s %s ",
                                     c[i + offset]->gui_device_name,
                                     c[i + offset]->device_type_str );
                        }
                        else
                        {
                            wprintw( main_window,
                                     "[wipe] %s %s ",
                                     c[i + offset]->gui_device_name,
                                     c[i + offset]->device_type_str );
                        }
                        break;

                    case NWIPE_SELECT_FALSE:
                        /* Print an element that is not selected. */
                        wprintw( main_window,
                                 "[    ] %s %s ",
                                 c[i + offset]->gui_device_name,
                                 c[i + offset]->device_type_str );
                        break;

                    case NWIPE_SELECT_TRUE_PARENT:

                        /* This element will be wiped when its parent is wiped. */
                        wprintw( main_window,
                                 "[****] %s %s ",
                                 c[i + offset]->gui_device_name,
                                 c[i + offset]->device_type_str );
                        break;

                    case NWIPE_SELECT_FALSE_CHILD:

                        /* We can't wipe this element because it has a child that is being wiped. */
                        wprintw( main_window,
                                 "[----] %s %s ",
                                 c[i + offset]->gui_device_name,
                                 c[i + offset]->device_type_str );
                        break;

                    case NWIPE_SELECT_DISABLED:

                        /* We don't know how to wipe this device. (Iomega Zip drives.) */
                        wprintw( main_window, "[????] %s ", "Unrecognized Device" );
                        break;

                    default:

                        /* TODO: Handle the sanity error. */
                        break;

                } /* switch select */

                wprintw( main_window, "[%s] ", c[i + offset]->device_size_text );

                /* Read the drive temperature values */
                // nwipe_update_temperature( c[i + offset] );

                /* print the temperature */
                wprintw_temperature( c[i + offset] );

                switch( c[i + offset]->HPA_status )
                {
                    case HPA_ENABLED:
                        wprintw( main_window, " " );
                        wattron( main_window, COLOR_PAIR( 9 ) );
                        wprintw( main_window, "[HS? YES]" );
                        wattroff( main_window, COLOR_PAIR( 9 ) );
                        break;

                    case HPA_DISABLED:
                        wprintw( main_window, " " );
                        wprintw( main_window, "[HS? NO ]" );
                        break;

                    case HPA_UNKNOWN:
                        wprintw( main_window, " " );
                        wprintw( main_window, "[HS? ???]" );
                        break;

                    default:

                        wprintw( main_window, " " );
                        wprintw( main_window, "[HS? N/A]" );
                        break;
                }

                /* print the drive model and serial number */
                wprintw( main_window, " %s/%s", c[i + offset]->device_model, c[i + offset]->device_serial_no );

                if( c[i + offset]->HPA_toggle_time + 1 < time( NULL ) )
                {
                    switch( c[i + offset]->HPA_display_toggle_state )
                    {
                        case 0:
                            c[i + offset]->HPA_display_toggle_state = 1;
                            break;

                        case 1:
                            c[i + offset]->HPA_display_toggle_state = 0;
                            break;
                    }
                    c[i + offset]->HPA_toggle_time = time( NULL );
                }
            }
            else
            {
                nwipe_log( NWIPE_LOG_DEBUG,
                           "GUI.c,nwipe_gui_select(), scroll, array index out of bounds, i=%u, count=%u, slots=%u, "
                           "focus=%u, offset=%u",
                           i,
                           count,
                           slots,
                           focus,
                           offset );
            }

        } /* for */

        if( offset > 0 )
        {
            mvwprintw( main_window, 1, wcols - 8, " More " );
            waddch( main_window, ACS_UARROW );
        }

        if( count - offset > slots )
        {
            mvwprintw( main_window, wlines - 2, wcols - 8, " More " );
            waddch( main_window, ACS_DARROW );
        }

        /* Draw a border around the menu window. */
        box( main_window, 0, 0 );

        /* Print a title. */
        nwipe_gui_title( main_window, select_title );

        /* Refresh the window. */
        wnoutrefresh( main_window );

        /* Output to physical screen */
        doupdate();

        /* Initialise the iteration counter */
        iteration_counter = 0;

        previous_iteration_timestamp = time( NULL );

        /* Calculate Maximum allowed iterations per second */
        expected_iterations = ( 1000 / GETCH_BLOCK_MS ) * 8;

        do
        {
            /* Wait 250ms for input from getch, if nothing getch will then continue,
             * This is necessary so that the while loop can be exited by the
             * terminate_signal e.g.. the user pressing control-c to exit.
             * Do not change this value, a higher value means the keys become
             * sluggish, any slower and more time is spent unnecessarily looping
             * which wastes CPU cycles.
             */

            validkeyhit = 0;
            timeout( GETCH_BLOCK_MS );  // block getch() for ideally about 250ms.
            keystroke = getch();  // Get user input.
            timeout( -1 );  // Switch back to blocking mode.

            /* To avoid 100% CPU usage, check for a runaway condition caused by the "keystroke = getch(); (above), from
             * immediately returning an error condition. We check for an error condition because getch() returns a ERR
             * value when the timeout value "timeout( 250 );" expires as well as when a real error occurs. We can't
             * differentiate from normal operation and a failure of the getch function to block for the specified period
             * of timeout. So here we check the while loop hasn't exceeded the number of expected iterations per second
             * ie. a timeout(250) block value of 250ms means we should not see any more than (1000/250) = 4 iterations.
             * We increase this to 32 iterations to allow a little tolerance. Why is this necessary? It's been found
             * that in KDE konsole and other terminals based on the QT terminal engine exiting the terminal without
             * first exiting nwipe results in nwipe remaining running but detached from any interface which causes
             * getch to fail and its associated timeout. So the CPU or CPU core rises to 100%. Here we detect that
             * failure and exit nwipe gracefully with the appropriate error. This does not affect use of tmux for
             * attaching or detaching from a running nwipe session when sitting at the selection screen. All other
             * terminals correctly terminate nwipe when the terminal itself is exited.
             */

            iteration_counter++;

            if( previous_iteration_timestamp == time( NULL ) )
            {
                if( iteration_counter > expected_iterations )
                {
                    nwipe_log( NWIPE_LOG_ERROR,
                               "GUI.c,nwipe_gui_select(), loop runaway, did you close the terminal without exiting "
                               "nwipe? Exiting nwipe now." );
                    /* Issue signal to nwipe to exit immediately but gracefully */
                    terminate_signal = 1;
                }
            }
            else
            {
                /* new second, so reset counter */
                iteration_counter = 0;
                previous_iteration_timestamp = time( NULL );
            }

            /* We don't necessarily use all of these. For future reference these are some CTRL+key values
             * ^A - 1, ^B - 2, ^D - 4, ^E - 5, ^F - 6, ^G - 7, ^H - 8, ^I - 9, ^K - 11, ^L - 12, ^N - 14,
             * ^O - 15, ^P - 16, ^R - 18, ^T - 20, ^U - 21, ^V - 22, ^W - 23, ^X - 24, ^Y - 25
             * Use nwipe_log( NWIPE_LOG_DEBUG, "Key Name: %s - %u", keyname(keystroke),keystroke) to
             * figure out what code is returned by what ever key combination */

            switch( keystroke )
            {
                case KEY_DOWN:
                case 'j':
                case 'J':

                    validkeyhit = 1;

                    /* Increment the focus. */
                    focus += 1;

                    if( focus >= count )
                    {
                        /* The focus is already at the last element. */
                        focus = count - 1;
                        break;
                    }

                    if( focus - offset >= slots )
                    {
                        /* The next element is offscreen. Scroll down. */
                        offset += 1;
                        break;
                    }

                    break;

                case KEY_UP:
                case 'k':
                case 'K':

                    validkeyhit = 1;

                    /* Decrement the focus. */
                    focus -= 1;

                    if( focus < 0 )
                    {
                        /* The focus is already at the last element. */
                        focus = 0;
                        break;
                    }

                    if( focus < offset )
                    {
                        /* The next element is offscreen. Scroll up. */
                        offset -= 1;
                        break;
                    }

                    break;

                case KEY_ENTER:
                case 10:
                case ' ':

                    validkeyhit = 1;

                    /* TODO: This block should be made into a function. */

                    if( c[focus]->select == NWIPE_SELECT_TRUE )
                    {
                        /* Reverse the selection of this element. */
                        c[focus]->select = NWIPE_SELECT_FALSE;

                        if( c[focus]->device_part == 0 )
                        {
                            /* Sub-deselect all partitions and slices within this disk. */
                            for( i = 0; i < count; i++ )
                            {
                                if( c[i]->device_type == c[focus]->device_type
                                    && c[i]->device_host == c[focus]->device_host
                                    && c[i]->device_bus == c[focus]->device_bus
                                    && c[i]->device_target == c[focus]->device_target
                                    && c[i]->device_lun == c[focus]->device_lun && c[i]->device_part > 0 )
                                {
                                    c[i]->select = NWIPE_SELECT_FALSE;
                                }

                            } /* for all contexts */

                        } /* if sub-deselect */

                        else
                        {
                            /* The number of selected partitions or slices within this disk. */
                            int j = 0;

                            for( i = 0; i < count; i++ )
                            {
                                if( c[i]->device_type == c[focus]->device_type
                                    && c[i]->device_host == c[focus]->device_host
                                    && c[i]->device_bus == c[focus]->device_bus
                                    && c[i]->device_target == c[focus]->device_target
                                    && c[i]->device_lun == c[focus]->device_lun && c[i]->device_part > 0
                                    && c[i]->select == NWIPE_SELECT_TRUE )
                                {
                                    /* Increment the counter. */
                                    j += 1;
                                }

                            } /* for all contexts */

                            if( j == 0 )
                            {
                                /* Find the parent disk of this partition or slice. */
                                for( i = 0; i < count; i++ )
                                {
                                    if( c[i]->device_type == c[focus]->device_type
                                        && c[i]->device_host == c[focus]->device_host
                                        && c[i]->device_bus == c[focus]->device_bus
                                        && c[i]->device_target == c[focus]->device_target
                                        && c[i]->device_lun == c[focus]->device_lun && c[i]->device_part == 0 )
                                    {
                                        /* Enable the disk element. */
                                        c[i]->select = NWIPE_SELECT_FALSE;
                                    }

                                } /* for all contexts */

                            } /* if */

                        } /* else super-enable */

                        break;

                    } /* if NWIPE_SELECT_TRUE */

                    if( c[focus]->select == NWIPE_SELECT_FALSE )
                    {
                        /* Reverse the selection. */
                        c[focus]->select = NWIPE_SELECT_TRUE;

                        if( c[focus]->device_part == 0 )
                        {
                            /* Sub-select all partitions and slices within this disk. */
                            for( i = 0; i < count; i++ )
                            {
                                if( c[i]->device_type == c[focus]->device_type
                                    && c[i]->device_host == c[focus]->device_host
                                    && c[i]->device_bus == c[focus]->device_bus
                                    && c[i]->device_target == c[focus]->device_target
                                    && c[i]->device_lun == c[focus]->device_lun && c[i]->device_part > 0 )
                                {
                                    c[i]->select = NWIPE_SELECT_TRUE_PARENT;
                                }

                            } /* for */

                        } /* if sub-select */

                        else
                        {
                            /* ASSERT: ( c[focus]->device_part > 0 ) */

                            /* Super-deselect the disk that contains this device. */
                            for( i = 0; i < count; i++ )
                            {
                                if( c[i]->device_type == c[focus]->device_type
                                    && c[i]->device_host == c[focus]->device_host
                                    && c[i]->device_bus == c[focus]->device_bus
                                    && c[i]->device_target == c[focus]->device_target
                                    && c[i]->device_lun == c[focus]->device_lun && c[i]->device_part == 0 )
                                {
                                    c[i]->select = NWIPE_SELECT_FALSE_CHILD;
                                }
                            }

                        } /* else super-deselect */

                        break;

                    } /* if NWIPE_SELECT_FALSE */

                    /* TODO: Explain to the user why they can't change this. */
                    break;

                case 'm':
                case 'M':

                    validkeyhit = 1;

                    /*  Run the method dialog. */
                    nwipe_gui_method();
                    break;

                case 'p':
                case 'P':

                    validkeyhit = 1;

                    /* Run the PRNG dialog. */
                    nwipe_gui_prng();

                    break;

                case 'r':
                case 'R':

                    validkeyhit = 1;

                    /* Run the rounds dialog. */
                    nwipe_gui_rounds();

                    break;

                case 'v':
                case 'V':

                    validkeyhit = 1;

                    /* Run the option dialog. */
                    nwipe_gui_verify();
                    break;

                case 'b':
                case 'B':

                    validkeyhit = 1;

                    if( nwipe_options.method == &nwipe_ops2 )
                    {
                        /* Warn the user about that zero blanking with the ops2 method is not allowed */
                        wattron( footer_window, COLOR_PAIR( 10 ) );
                        nwipe_gui_amend_footer_window( main_window_footer_warning_no_blanking_with_ops2 );
                        doupdate();
                        sleep( 3 );
                        wattroff( footer_window, COLOR_PAIR( 10 ) );

                        /* After the delay return footer text back to key help */
                        nwipe_gui_amend_footer_window( main_window_footer );
                        doupdate();

                        break;
                    }

                    if( nwipe_options.method == &nwipe_verify_zero || nwipe_options.method == &nwipe_verify_one )
                    {
                        /* Warn the user about that zero blanking with the ops2 method is not allowed */
                        wattron( footer_window, COLOR_PAIR( 10 ) );
                        nwipe_gui_amend_footer_window( main_window_footer_warning_no_blanking_with_verify_only );
                        doupdate();
                        sleep( 3 );
                        wattroff( footer_window, COLOR_PAIR( 10 ) );

                        /* After the delay return footer text back to key help */
                        nwipe_gui_amend_footer_window( main_window_footer );
                        doupdate();

                        break;
                    }

                    /* Run the noblank dialog. */
                    nwipe_gui_noblank();
                    break;

                case 'c':
                case 'C':
                    /* main configuration menu */
                    validkeyhit = 1;

                    /* Run the configuration dialog */
                    nwipe_gui_config();
                    break;

                case 'S':

                    /* User wants to start the wipe */
                    validkeyhit = 1;

                    /* Have any drives have been selected ? */
                    number_of_selected_contexts = 0;
                    for( i = 0; i < count; i++ )
                    {
                        if( c[i]->select == NWIPE_SELECT_TRUE )
                        {
                            number_of_selected_contexts += 1;
                        }
                    }

                    /* if no drives have been selected, print a warning on the footer */
                    if( number_of_selected_contexts == 0 )
                    {
                        wattron( footer_window, COLOR_PAIR( 10 ) );
                        nwipe_gui_amend_footer_window( main_window_footer_warning_no_drive_selected );
                        doupdate();
                        sleep( 3 );
                        wattroff( footer_window, COLOR_PAIR( 10 ) );

                        /* After the delay return footer text back to key help */
                        nwipe_gui_amend_footer_window( main_window_footer );
                        doupdate();

                        /* Remove any repeated S key strokes, without this the gui would hang
                         * for a period of time, i.e sleep above x number of repeated 's' keystrokes
                         * which could run into minutes */
                        do
                        {
                            timeout( 250 );  // block getch() for 250ms.
                            keystroke = getch();  // Get user input.
                            timeout( -1 );  // Switch back to blocking mode.
                        } while( keystroke == 'S' );

                        /* Remove the S from keystroke, which allows us to stay within the selection menu loop */
                        keystroke = 0;
                    }

                    break;

                case 's':

                    /* user has mistakenly hit the lower case 's' instead of capital 'S' */
                    validkeyhit = 1;

                    /* Warn the user about their mistake */
                    wattron( footer_window, COLOR_PAIR( 10 ) );
                    nwipe_gui_amend_footer_window( main_window_footer_warning_lower_case_s );
                    doupdate();
                    sleep( 3 );
                    wattroff( footer_window, COLOR_PAIR( 10 ) );

                    /* After the delay return footer text back to key help */
                    nwipe_gui_amend_footer_window( main_window_footer );
                    doupdate();

                    /* Remove any repeated s key strokes, without this the gui would hang
                     * for a period of time, i.e sleep above x number of repeated 's' keystrokes
                     * which could run into minutes */
                    do
                    {
                        timeout( 250 );  // block getch() for 250ms.
                        keystroke = getch();  // Get user input.
                        timeout( -1 );  // Switch back to blocking mode.
                    } while( keystroke == 's' );

                    break;

                case 1:

                    /* Ctrl A - Toggle select/deselect all drives */
                    validkeyhit = 1;

                    if( select_all_toggle_status == -1 || select_all_toggle_status == 0 )
                    {
                        for( i = 0; i < count; i++ )
                        {
                            c[i]->select = NWIPE_SELECT_TRUE;
                        }
                        select_all_toggle_status = 1;
                    }
                    else
                    {
                        if( select_all_toggle_status == 1 )
                        {
                            for( i = 0; i < count; i++ )
                            {
                                c[i]->select = NWIPE_SELECT_FALSE;
                            }
                            select_all_toggle_status = 0;
                        }
                        else
                        {
                            nwipe_log(
                                NWIPE_LOG_ERROR,
                                "gui.c:nwipe_gui_select(), Invalid value in variable select_all_toggle_status = %d",
                                select_all_toggle_status );
                        }
                    }

                    break;

            } /* keystroke switch */

            /* Check the terminal size, if the user has changed it the while loop checks for
             * this change and exits the valid key hit loop so the windows can be updated */
            getmaxyx( stdscr, stdscr_lines, stdscr_cols );

            /* Update the selection window every 1 second specifically
             * so that the drive temperatures are updated and also the line toggle that
             * occurs with the HPA status and the drive size & temperature.
             */
            if( time( NULL ) > ( temperature_check_time + 1 ) )
            {
                temperature_check_time = time( NULL );
                validkeyhit = 1;
            }

        } /* key hit loop */
        while( validkeyhit == 0 && terminate_signal != 1 && stdscr_cols_previous == stdscr_cols
               && stdscr_lines_previous == stdscr_lines );

    } while( keystroke != 'S' && terminate_signal != 1 );

    if( keystroke == 'S' )
    {
        /* If user has pressed S to start wipe change status line */
        werase( footer_window );
        nwipe_gui_title( footer_window, end_wipe_footer );
        wnoutrefresh( footer_window );
    }

} /* nwipe_gui_select */

void nwipe_gui_options( void )
{
    /**
     * Updates the options window.
     *
     * @modifies  options_window
     *
     */

    /* Erase the window. */
    werase( options_window );

    mvwprintw(
        options_window, NWIPE_GUI_OPTIONS_ENTROPY_Y, NWIPE_GUI_OPTIONS_ENTROPY_X, "Entropy: Linux Kernel (urandom)" );

    mvwprintw(
        options_window, NWIPE_GUI_OPTIONS_PRNG_Y, NWIPE_GUI_OPTIONS_PRNG_X, "PRNG:    %s", nwipe_options.prng->label );

    mvwprintw( options_window,
               NWIPE_GUI_OPTIONS_METHOD_Y,
               NWIPE_GUI_OPTIONS_METHOD_X,
               "Method:  %s",
               nwipe_method_label( nwipe_options.method ) );

    mvwprintw( options_window, NWIPE_GUI_OPTIONS_VERIFY_Y, NWIPE_GUI_OPTIONS_VERIFY_X, "Verify:  " );

    switch( nwipe_options.verify )
    {
        case NWIPE_VERIFY_NONE:
            wprintw( options_window, "Off" );
            break;

        case NWIPE_VERIFY_LAST:
            wprintw( options_window, "Last Pass" );
            break;

        case NWIPE_VERIFY_ALL:
            wprintw( options_window, "All Passes" );
            break;

        default:
            wprintw( options_window, "Unknown %i", nwipe_options.verify );

    } /* switch verify */

    mvwprintw( options_window, NWIPE_GUI_OPTIONS_ROUNDS_Y, NWIPE_GUI_OPTIONS_ROUNDS_X, "Rounds:  " );

    /* Disable blanking for ops2 and verify methods */
    if( nwipe_options.method == &nwipe_ops2 || nwipe_options.method == &nwipe_verify_zero
        || nwipe_options.method == &nwipe_verify_one )
    {
        nwipe_options.noblank = 1;
    }

    if( nwipe_options.noblank )
    {
        wprintw( options_window, "%i (no final blanking pass)", nwipe_options.rounds );
    }
    else
    {
        wprintw( options_window, "%i (plus blanking pass)", nwipe_options.rounds );
    }

    /* Add a border. */
    box( options_window, 0, 0 );

    /* Add a title. */
    nwipe_gui_title( options_window, options_title );

    /* Refresh the window. */
    // wrefresh( options_window );
    wnoutrefresh( options_window );

} /* nwipe_gui_options */

void nwipe_gui_rounds( void )
{
    /**
     * Allows the user to change the rounds option.
     *
     * @modifies  nwipe_options.rounds
     * @modifies  main_window
     *
     */

    /* Set the initial focus. */
    int focus = nwipe_options.rounds;

    /* The first tabstop. */
    const int tab1 = 2;

    /* The current working row. */
    int yy;

    /* Input buffer. */
    int keystroke;

    extern int terminate_signal;

    /* Update the footer window. */
    werase( footer_window );
    nwipe_gui_title( footer_window, rounds_footer );
    wrefresh( footer_window );

    do
    {
        /* Erase the main window. */
        werase( main_window );

        nwipe_gui_create_all_windows_on_terminal_resize( 0, selection_footer );

        /* Add a border. */
        box( main_window, 0, 0 );

        /* Add a title. */
        nwipe_gui_title( main_window, " Rounds " );

        /* Initialize the working row. */
        yy = 4;

        mvwprintw( main_window, yy++, tab1, "This is the number of times to run the wipe method on each device." );
        yy++;

        if( focus > 0 )
        {
            /* Print this line last so that the cursor is in the right place. */
            mvwprintw( main_window, 2, tab1, "> %i", focus );
        }
        else
        {
            mvwprintw( main_window, yy++, tab1, "The number of rounds must be a non-negative integer." );

            /* Print this line last so that the cursor is in the right place. */
            mvwprintw( main_window, 2, tab1, "> " );
        }

        /* Reveal the cursor. */
        curs_set( 1 );

        /* Refresh the window. */
        wrefresh( main_window );

        /* Wait 250ms for input from getch, if nothing getch will then continue,
         * This is necessary so that the while loop can be exited by the
         * terminate_signal e.g.. the user pressing control-c to exit.
         * Do not change this value, a higher value means the keys become
         * sluggish, any slower and more time is spent unnecessarily looping
         * which wastes CPU cycles.
         */
        timeout( 250 );  // block getch() for 250ms.
        keystroke = getch();  // Get a keystroke.
        timeout( -1 );  // Switch back to blocking mode.

        switch( keystroke )
        {
            case '0':
            case '1':
            case '2':
            case '3':
            case '4':
            case '5':
            case '6':
            case '7':
            case '8':
            case '9':

                if( focus < 100000000 )
                {
                    /* Left shift, base ten. */
                    focus *= 10;

                    /* This assumes ASCII input, where the zero character is 0x30. */
                    focus += keystroke - 48;
                }

                break;

            /* Escape key. */
            case 27:
                return;

            case KEY_BACKSPACE:
            case KEY_LEFT:
            case 127:

                /* Right shift, base ten. */
                focus /= 10;

                break;

        } /* switch keystroke */

        /* Hide the cursor. */
        curs_set( 0 );

    } while( keystroke != 10 && terminate_signal != 1 );

    if( focus > 0 )
    {
        /* Set the number of rounds. */
        nwipe_options.rounds = focus;
    }

} /* nwipe_guid_rounds */

void nwipe_gui_prng( void )
{
    /**
     * Allows the user to change the PRNG.
     *
     * @modifies  nwipe_options.prng
     * @modifies  main_window
     *
     */

    extern nwipe_prng_t nwipe_twister;
    extern nwipe_prng_t nwipe_isaac;
    extern nwipe_prng_t nwipe_isaac64;
    extern nwipe_prng_t nwipe_aes_ctr_prng;
<<<<<<< HEAD
    extern nwipe_prng_t nwipe_xoroshiro256_prng;
=======
    extern nwipe_prng_t nwipe_add_lagg_fibonacci_prng;
>>>>>>> d40c28bf

    extern int terminate_signal;

    /* The number of implemented PRNGs. */
    const int count = 4;

    /* The first tabstop. */
    const int tab1 = 2;

    /* The second tabstop. */
    const int tab2 = 30;

    /* Set the initial focus. */
    int focus = 0;

    /* The current working row. */
    int yy;

    /* Input buffer. */
    int keystroke;

    /* Update the footer window. */
    werase( footer_window );
    nwipe_gui_title( footer_window, selection_footer );
    wrefresh( footer_window );

    if( nwipe_options.prng == &nwipe_twister )
    {
        focus = 0;
    }
    if( nwipe_options.prng == &nwipe_isaac )
    {
        focus = 1;
    }
    if( nwipe_options.prng == &nwipe_isaac64 )
    {
        focus = 2;
    }
<<<<<<< HEAD
    if( nwipe_options.prng == &nwipe_xoroshiro256_prng )
=======
    if( nwipe_options.prng == &nwipe_add_lagg_fibonacci_prng )
>>>>>>> d40c28bf
    {
        focus = 3;
    }
    do
    {
        /* Clear the main window. */
        werase( main_window );

        nwipe_gui_create_all_windows_on_terminal_resize( 0, selection_footer );

        /* Initialize the working row. */
        yy = 3;

        /* Print the options. */
        mvwprintw( main_window, yy++, tab1, "  %s", nwipe_twister.label );
        mvwprintw( main_window, yy++, tab1, "  %s", nwipe_isaac.label );
        mvwprintw( main_window, yy++, tab1, "  %s", nwipe_isaac64.label );
<<<<<<< HEAD
        mvwprintw( main_window, yy++, tab1, "  %s", nwipe_xoroshiro256_prng.label );
=======
        mvwprintw( main_window, yy++, tab1, "  %s", nwipe_add_lagg_fibonacci_prng.label );
>>>>>>> d40c28bf
        yy++;

        /* Print the cursor. */
        mvwaddch( main_window, 3 + focus, tab1, ACS_RARROW );

        switch( focus )
        {
            case 0:

                mvwprintw( main_window,
                           yy++,
                           tab1,
                           "The Mersenne Twister, by Makoto Matsumoto and Takuji Nishimura, is a        " );
                mvwprintw( main_window,
                           yy++,
                           tab1,
                           "generalized feedback shift register PRNG that is uniform and                " );
                mvwprintw( main_window,
                           yy++,
                           tab1,
                           "equidistributed in 623-dimensions with a proven period of 2^19937-1.        " );
                mvwprintw( main_window,
                           yy++,
                           tab1,
                           "                                                                            " );
                mvwprintw( main_window,
                           yy++,
                           tab1,
                           "This implementation passes the Marsaglia Diehard test suite.                " );
                mvwprintw( main_window,
                           yy++,
                           tab1,
                           "                                                                            " );
                break;

            case 1:

                mvwprintw( main_window,
                           yy++,
                           tab1,
                           "ISAAC, by Bob Jenkins, is a PRNG derived from RC4 with a minimum period of  " );
                mvwprintw( main_window,
                           yy++,
                           tab1,
                           "2^40 and an expected period of 2^8295.  It is difficult to recover the      " );
                mvwprintw( main_window,
                           yy++,
                           tab1,
                           "initial PRNG state by cryptanalysis of the ISAAC stream.                    " );
                mvwprintw( main_window,
                           yy++,
                           tab1,
                           "                                                                            " );
                mvwprintw( main_window,
                           yy++,
                           tab1,
                           "Performs best on a 32-bit CPU. Use ISAAC-64 if this system has a 64-bit CPU." );
                break;

            case 2:

                mvwprintw( main_window,
                           yy++,
                           tab1,
                           "ISAAC-64, by Bob Jenkins, is like 32-bit ISAAC, but with a minimum period of" );
                mvwprintw( main_window,
                           yy++,
                           tab1,
                           "2^77 and an expected period of 2^16583. It is difficult to recover the      " );
                mvwprintw( main_window,
                           yy++,
                           tab1,
                           "initial PRNG state by cryptanalysis of the ISAAC-64 stream.                 " );
                mvwprintw( main_window,
                           yy++,
                           tab1,
                           "                                                                            " );
                mvwprintw( main_window,
                           yy++,
                           tab1,
                           "Performs best on a 64-bit CPU. Use ISAAC if this system has a 32-bit CPU.   " );
                break;
            case 3:

<<<<<<< HEAD
            case 3:
                mvwprintw( main_window,
                           yy++,
                           tab1,
                           "Xoroshiro256**, originally designed by David Blackman and Sebastiano Vigna" );
                mvwprintw( main_window,
                           yy++,
                           tab1,
                           "for 128 bits, was adapted to 256 bits by Fabian Druschke. This adaptation  " );
                mvwprintw( main_window,
                           yy++,
                           tab1,
                           "enhances its capability for fast, high-quality generation of pseudo-random " );
                mvwprintw( main_window,
                           yy++,
                           tab1,
                           "numbers with a state size of 256 bits. It boasts an extremely long period  " );
                mvwprintw( main_window,
                           yy++,
                           tab1,
                           "of 2^256-1 without sacrificing performance, suitable for a wide range of   " );
                mvwprintw( main_window,
                           yy++,
                           tab1,
                           "applications.                                                              " );
                mvwprintw( main_window,
                           yy++,
                           tab1,
                           "                                                                            " );
                mvwprintw( main_window,
                           yy++,
                           tab1,
                           "The simple arithmetic operations (shifts, rotations, and XORs) of          " );
                mvwprintw( main_window,
                           yy++,
                           tab1,
                           "Xoroshiro256** ensure low computational complexity. This, combined with    " );
                mvwprintw( main_window,
                           yy++,
                           tab1,
                           "the adaptation for 256 bits by Fabian Druschke, allows efficient use       " );
                mvwprintw( main_window,
                           yy++,
                           tab1,
                           "especially for legacy systems, due to its efficiency and minimal demands.  " );
=======
                mvwprintw( main_window,
                           yy++,
                           tab1,
                           "ALFG (Additive Lagged Fibonacci Generator), is a class of PRNGs utilizing" );
                mvwprintw( main_window,
                           yy++,
                           tab1,
                           "the Fibonacci sequence with additive operations between lagged values. While" );
                mvwprintw( main_window,
                           yy++,
                           tab1,
                           "they offer a good balance between speed and randomness, it's important to note" );
                mvwprintw( main_window,
                           yy++,
                           tab1,
                           "that they provide lower levels of security, making them less suitable for" );
                mvwprintw( main_window,
                           yy++,
                           tab1,
                           "cryptographic applications. Their periodicity depends on the choice of lags" );
                mvwprintw( main_window,
                           yy++,
                           tab1,
                           "and arithmetic operations, potentially achieving large values, often 2^N or" );
                mvwprintw( main_window,
                           yy++,
                           tab1,
                           "higher, where N is the bit length of the states.                                " );
                mvwprintw( main_window,
                           yy++,
                           tab1,
                           "                                                                                " );
                mvwprintw( main_window,
                           yy++,
                           tab1,
                           "Efficient on CPUs of any bit width, particularly suited for non-cryptographic" );
                mvwprintw( main_window,
                           yy++,
                           tab1,
                           "applications requiring long sequences with a good speed-randomness trade-off.   " );
>>>>>>> d40c28bf
                break;
        }

        /* switch */

        /* Add a border. */
        box( main_window, 0, 0 );

        /* Add a title. */
        nwipe_gui_title( main_window, " Pseudo Random Number Generator " );

        /* Refresh the window. */
        wrefresh( main_window );

        /* Wait 250ms for input from getch, if nothing getch will then continue,
         * This is necessary so that the while loop can be exited by the
         * terminate_signal e.g.. the user pressing control-c to exit.
         * Do not change this value, a higher value means the keys become
         * sluggish, any slower and more time is spent unnecessarily looping
         * which wastes CPU cycles.
         */
        timeout( 250 );  // block getch() for 250ms.
        keystroke = getch();  // Get a keystroke.
        timeout( -1 );  // Switch back to blocking mode.

        switch( keystroke )
        {
            case KEY_DOWN:
            case 'j':
            case 'J':

                if( focus < count - 1 )
                {
                    focus += 1;
                }
                break;

            case KEY_UP:
            case 'k':
            case 'K':

                if( focus > 0 )
                {
                    focus -= 1;
                }
                break;

            case KEY_ENTER:
            case ' ':
            case 10:

                if( focus == 0 )
                {
                    nwipe_options.prng = &nwipe_twister;
                }
                if( focus == 1 )
                {
                    nwipe_options.prng = &nwipe_isaac;
                }
                if( focus == 2 )
                {
                    nwipe_options.prng = &nwipe_isaac64;
                }
                if( focus == 3 )
                {
<<<<<<< HEAD
                    nwipe_options.prng = &nwipe_xoroshiro256_prng;
=======
                    nwipe_options.prng = &nwipe_add_lagg_fibonacci_prng;
>>>>>>> d40c28bf
                }
                return;

            case KEY_BACKSPACE:
            case KEY_BREAK:

                return;

        } /* switch */

    } while( terminate_signal != 1 );

} /* nwipe_gui_prng */

void nwipe_gui_verify( void )
{
    /**
     * Allows the user to change the verification option.
     *
     * @modifies  nwipe_options.verify
     * @modifies  main_window
     *
     */

    extern int terminate_signal;

    /* The number of definitions in the nwipe_verify_t enumeration. */
    const int count = 3;

    /* The first tabstop. */
    const int tab1 = 2;

    /* The second tabstop. */
    const int tab2 = 30;

    /* Set the initial focus. */
    int focus = nwipe_options.verify;

    /* The current working row. */
    int yy;

    /* Input buffer. */
    int keystroke;

    /* Update the footer window. */
    werase( footer_window );
    nwipe_gui_title( footer_window, selection_footer );
    wrefresh( footer_window );

    do
    {
        nwipe_gui_create_all_windows_on_terminal_resize( 0, selection_footer );

        /* Clear the main window. */
        werase( main_window );

        /* Initialize the working row. */
        yy = 2;

        /* Print the options. */
        mvwprintw( main_window, yy++, tab1, "  Verification Off  " );
        mvwprintw( main_window, yy++, tab1, "  Verify Last Pass  " );
        mvwprintw( main_window, yy++, tab1, "  Verify All Passes " );
        mvwprintw( main_window, yy++, tab1, "                    " );

        /* Print the cursor. */
        mvwaddch( main_window, 2 + focus, tab1, ACS_RARROW );

        switch( focus )
        {
            case 0:

                mvwprintw( main_window,
                           yy++,
                           tab1,
                           "Do not verify passes. The wipe will be a write-only operation.              " );
                mvwprintw( main_window,
                           yy++,
                           tab1,
                           "                                                                            " );
                break;

            case 1:

                mvwprintw( main_window,
                           yy++,
                           tab1,
                           "Check whether the device is actually empty after the last pass fills the    " );
                mvwprintw( main_window,
                           yy++,
                           tab1,
                           "device with zeros.                                                          " );
                break;

            case 2:

                mvwprintw( main_window,
                           yy++,
                           tab1,
                           "After every pass, read back the pattern and check whether it is correct.    " );
                mvwprintw( main_window,
                           yy++,
                           tab1,
                           "                                                                            " );
                mvwprintw( main_window,
                           yy++,
                           tab1,
                           "This program writes the entire length of the device before it reads back    " );
                mvwprintw( main_window,
                           yy++,
                           tab1,
                           "for verification, even for random pattern passes, to better ensure that     " );
                mvwprintw( main_window,
                           yy++,
                           tab1,
                           "hardware caches are actually flushed.                                       " );
                break;

        } /* switch */

        /* Add a border. */
        box( main_window, 0, 0 );

        /* Add a title. */
        nwipe_gui_title( main_window, " Verification Mode " );

        /* Refresh the window. */
        wrefresh( main_window );

        /* Wait 250ms for input from getch, if nothing getch will then continue,
         * This is necessary so that the while loop can be exited by the
         * terminate_signal e.g.. the user pressing control-c to exit.
         * Do not change this value, a higher value means the keys become
         * sluggish, any slower and more time is spent unnecessarily looping
         * which wastes CPU cycles.
         */
        timeout( 250 );  // block getch() for 250ms.
        keystroke = getch();  // Get a keystroke.
        timeout( -1 );  // Switch back to blocking mode.

        switch( keystroke )
        {
            case KEY_DOWN:
            case 'j':
            case 'J':

                if( focus < count - 1 )
                {
                    focus += 1;
                }
                break;

            case KEY_UP:
            case 'k':
            case 'K':

                if( focus > 0 )
                {
                    focus -= 1;
                }
                break;

            case KEY_ENTER:
            case ' ':
            case 10:

                if( focus >= 0 && focus < count )
                {
                    nwipe_options.verify = focus;
                }
                return;

            case KEY_BACKSPACE:
            case KEY_BREAK:

                return;

        } /* switch */

    } while( terminate_signal != 1 );

} /* nwipe_gui_verify */

void nwipe_gui_noblank( void )
{
    /**
     * Allows the user to change the verification option.
     *
     * @modifies  nwipe_options.noblank
     * @modifies  main_window
     *
     */

    extern int terminate_signal;

    /* The number of options available. */
    const int count = 2;

    /* The first tabstop. */
    const int tab1 = 2;

    /* The second tabstop. */
    const int tab2 = 40;

    /* Set the initial focus. */
    int focus = nwipe_options.noblank;

    /* The current working row. */
    int yy;

    /* Input buffer. */
    int keystroke;

    /* Update the footer window. */
    werase( footer_window );
    nwipe_gui_title( footer_window, selection_footer );
    wrefresh( footer_window );

    do
    {
        nwipe_gui_create_all_windows_on_terminal_resize( 0, selection_footer );

        /* Clear the main window. */
        werase( main_window );

        /* Initialize the working row. */
        yy = 2;

        /* Print the options. */
        mvwprintw( main_window, yy++, tab1, "  Perform a final blanking pass       " );
        mvwprintw( main_window, yy++, tab1, "  Do not perform final blanking pass  " );
        mvwprintw( main_window, yy++, tab1, "                                      " );

        /* Print the cursor. */
        mvwaddch( main_window, 2 + focus, tab1, ACS_RARROW );

        switch( focus )
        {
            case 0:

                mvwprintw( main_window,
                           yy++,
                           tab1,
                           "Perform a final blanking pass after the wipe, leaving disk with only zeros. " );
                mvwprintw( main_window,
                           yy++,
                           tab1,
                           "Note that the RCMP TSSIT OPS-II method never blanks the device regardless   " );
                mvwprintw( main_window,
                           yy++,
                           tab1,
                           "of this setting.                                                            " );
                mvwprintw( main_window,
                           yy++,
                           tab1,
                           "                                                                            " );
                break;

            case 1:

                mvwprintw( main_window,
                           yy++,
                           tab1,
                           "Do not perform a final blanking pass. Leave data as per final wiping pass.  " );
                mvwprintw( main_window,
                           yy++,
                           tab1,
                           "Note that the RCMP TSSIT OPS-II method never blanks the device regardless   " );
                mvwprintw( main_window,
                           yy++,
                           tab1,
                           "of this setting.                                                            " );
                mvwprintw( main_window,
                           yy++,
                           tab1,
                           "                                                                            " );
                break;

        } /* switch */

        /* Add a border. */
        box( main_window, 0, 0 );

        /* Add a title. */
        nwipe_gui_title( main_window, " Final Blanking Pass " );

        /* Refresh the window. */
        wrefresh( main_window );

        /* Wait 250ms for input from getch, if nothing getch will then continue,
         * This is necessary so that the while loop can be exited by the
         * terminate_signal e.g.. the user pressing control-c to exit.
         * Do not change this value, a higher value means the keys become
         * sluggish, any slower and more time is spent unnecessarily looping
         * which wastes CPU cycles.
         */
        timeout( 250 );  // block getch() for 250ms.
        keystroke = getch();  // Get a keystroke.
        timeout( -1 );  // Switch back to blocking mode.

        switch( keystroke )
        {
            case KEY_DOWN:
            case 'j':
            case 'J':

                if( focus < count - 1 )
                {
                    focus += 1;
                }
                break;

            case KEY_UP:
            case 'k':
            case 'K':

                if( focus > 0 )
                {
                    focus -= 1;
                }
                break;

            case KEY_ENTER:
            case ' ':
            case 10:

                if( focus >= 0 && focus < count )
                {
                    nwipe_options.noblank = focus;
                }
                return;

            case KEY_BACKSPACE:
            case KEY_BREAK:

                return;

        } /* switch */

    }

    while( terminate_signal != 1 );
} /* nwipe_gui_noblank */

void nwipe_gui_method( void )
{
    /**
     * Allows the user to change the wipe method.
     *
     * @modifies  nwipe_options.method
     * @modifies  main_window
     *
     */

    extern int terminate_signal;

    /* The number of implemented methods. */
    const int count = 10;

    /* The first tabstop. */
    const int tab1 = 2;

    /* The second tabstop. */
    const int tab2 = 30;

    /* The currently selected method. */
    int focus = 0;

    /* The current working row. */
    int yy;

    /* Input buffer. */
    int keystroke;

    /* Update the footer window. */
    werase( footer_window );
    nwipe_gui_title( footer_window, selection_footer );
    wrefresh( footer_window );

    if( nwipe_options.method == &nwipe_zero )
    {
        focus = 0;
    }
    if( nwipe_options.method == &nwipe_one )
    {
        focus = 1;
    }
    if( nwipe_options.method == &nwipe_ops2 )
    {
        focus = 2;
    }
    if( nwipe_options.method == &nwipe_dodshort )
    {
        focus = 3;
    }
    if( nwipe_options.method == &nwipe_dod522022m )
    {
        focus = 4;
    }
    if( nwipe_options.method == &nwipe_gutmann )
    {
        focus = 5;
    }
    if( nwipe_options.method == &nwipe_random )
    {
        focus = 6;
    }
    if( nwipe_options.method == &nwipe_verify_zero )
    {
        focus = 7;
    }
    if( nwipe_options.method == &nwipe_verify_one )
    {
        focus = 8;
    }
    if( nwipe_options.method == &nwipe_is5enh )
    {
        focus = 9;
    }

    do
    {
        /* Clear the main window. */
        werase( main_window );

        nwipe_gui_create_all_windows_on_terminal_resize( 0, selection_footer );

        /* Initialize the working row. */
        yy = 2;

        /* Print the options. */
        mvwprintw( main_window, yy++, tab1, "  %s", nwipe_method_label( &nwipe_zero ) );
        mvwprintw( main_window, yy++, tab1, "  %s", nwipe_method_label( &nwipe_one ) );
        mvwprintw( main_window, yy++, tab1, "  %s", nwipe_method_label( &nwipe_ops2 ) );
        mvwprintw( main_window, yy++, tab1, "  %s", nwipe_method_label( &nwipe_dodshort ) );
        mvwprintw( main_window, yy++, tab1, "  %s", nwipe_method_label( &nwipe_dod522022m ) );
        mvwprintw( main_window, yy++, tab1, "  %s", nwipe_method_label( &nwipe_gutmann ) );
        mvwprintw( main_window, yy++, tab1, "  %s", nwipe_method_label( &nwipe_random ) );
        mvwprintw( main_window, yy++, tab1, "  %s", nwipe_method_label( &nwipe_verify_zero ) );
        mvwprintw( main_window, yy++, tab1, "  %s", nwipe_method_label( &nwipe_verify_one ) );
        mvwprintw( main_window, yy++, tab1, "  %s", nwipe_method_label( &nwipe_is5enh ) );
        mvwprintw( main_window, yy++, tab1, "                                             " );

        /* Print the cursor. */
        mvwaddch( main_window, 2 + focus, tab1, ACS_RARROW );

        switch( focus )
        {
            case 0:

                mvwprintw( main_window, 2, tab2, "Security Level: high (1 pass)" );

                mvwprintw( main_window, 4, tab2, "This method fills the device with zeros. Note    " );
                mvwprintw( main_window, 5, tab2, "that the rounds option does not apply to this    " );
                mvwprintw( main_window, 6, tab2, "method. This method always runs one round.       " );
                mvwprintw( main_window, 7, tab2, "                                                 " );
                mvwprintw( main_window, 8, tab2, "There is no publicly available evidence that   " );
                mvwprintw( main_window, 9, tab2, "data can be recovered from a modern traditional  " );
                mvwprintw( main_window, 10, tab2, "hard drive (HDD) that has been zero wiped,       " );
                mvwprintw( main_window, 11, tab2, "however a wipe that includes a prng may be       " );
                mvwprintw( main_window, 12, tab2, "preferable.                                      " );
                break;

            case 1:

                mvwprintw( main_window, 2, tab2, "Security Level: high (1 pass)" );

                mvwprintw( main_window, 4, tab2, "This method fills the device with ones. Note that" );
                mvwprintw( main_window, 5, tab2, "the rounds option does not apply to this method. " );
                mvwprintw( main_window, 6, tab2, "This method always runs one round.               " );
                mvwprintw( main_window, 7, tab2, "                                                 " );
                mvwprintw( main_window, 8, tab2, "This method might be used when wiping a solid    " );
                mvwprintw( main_window, 9, tab2, "state drive if an additional level of security is" );
                mvwprintw( main_window, 10, tab2, "required beyond using the drives internal secure " );
                mvwprintw( main_window, 11, tab2, "erase features. Alternatively PRNG may be        " );
                mvwprintw( main_window, 12, tab2, "preferable.                                      " );
                break;

            case 2:

                mvwprintw( main_window, 2, tab2, "Security Level: higher (8 passes)" );

                mvwprintw( main_window, 4, tab2, "The Royal Canadian Mounted Police Technical      " );
                mvwprintw( main_window, 5, tab2, "Security Standard for Information Technology.    " );
                mvwprintw( main_window, 6, tab2, "Appendix OPS-II: Media Sanitization.             " );
                mvwprintw( main_window, 7, tab2, "                                                 " );
                mvwprintw( main_window, 8, tab2, "This implementation, with regards to paragraph 2 " );
                mvwprintw( main_window, 9, tab2, "section A of the standard, uses a pattern that is" );
                mvwprintw( main_window, 10, tab2, "one random byte and that is changed each round.  " );
                break;

            case 3:

                mvwprintw( main_window, 2, tab2, "Security Level: higher (3 passes)" );

                mvwprintw( main_window, 4, tab2, "The US Department of Defense 5220.22-M short wipe" );
                mvwprintw( main_window, 5, tab2, "This method is composed of passes 1, 2 & 7 from  " );
                mvwprintw( main_window, 6, tab2, "the standard DoD 5220.22-M wipe.                 " );
                mvwprintw( main_window, 7, tab2, "                                                 " );
                mvwprintw( main_window, 8, tab2, "Pass 1: A random character                       " );
                mvwprintw( main_window, 9, tab2, "Pass 2: The bitwise complement of pass 1.        " );
                mvwprintw( main_window, 10, tab2, "Pass 3: A random number generated data stream    " );
                break;

            case 4:

                mvwprintw( main_window, 2, tab2, "Security Level: higher (7 passes)" );

                mvwprintw( main_window, 3, tab2, "The American Department of Defense 5220.22-M     " );
                mvwprintw( main_window, 4, tab2, "standard wipe.                                   " );
                mvwprintw( main_window, 5, tab2, "                                                 " );
                mvwprintw( main_window, 6, tab2, "Pass 1: A Random character                       " );
                mvwprintw( main_window, 7, tab2, "Pass 2: The bitwise complement of pass 1         " );
                mvwprintw( main_window, 8, tab2, "Pass 3: A random number generated data stream    " );
                mvwprintw( main_window, 9, tab2, "Pass 4: A Random character                       " );
                mvwprintw( main_window, 10, tab2, "Pass 5: A Random character                       " );
                mvwprintw( main_window, 11, tab2, "Pass 6: The bitwise complement of pass 5         " );
                mvwprintw( main_window, 12, tab2, "Pass 7: A random number generated data stream    " );
                break;

            case 5:

                mvwprintw( main_window, 2, tab2, "Security Level: Paranoid ! (35 passes)           " );
                mvwprintw( main_window, 3, tab2, "Don't waste your time with this on a modern drive" );

                mvwprintw( main_window, 5, tab2, "This is the method described by Peter Gutmann in " );
                mvwprintw( main_window, 6, tab2, "the paper entitled \"Secure Deletion of Data from" );
                mvwprintw( main_window, 7, tab2, "Magnetic and Solid-State Memory\", however not   " );
                mvwprintw( main_window, 8, tab2, "relevant in regards to modern hard disk drives.  " );
                break;

            case 6:

                mvwprintw( main_window, 2, tab2, "Security Level: Depends on Rounds" );

                mvwprintw( main_window, 4, tab2, "This method fills the device with a stream from  " );
                mvwprintw( main_window, 5, tab2, "the PRNG. It is probably the best method to use  " );
                mvwprintw( main_window, 6, tab2, "on modern hard disk drives due to variation in   " );
                mvwprintw( main_window, 7, tab2, "encoding methods.                                " );
                mvwprintw( main_window, 8, tab2, "                                                 " );
                mvwprintw( main_window, 9, tab2, "This method has a high security level with 1     " );
                mvwprintw( main_window, 10, tab2, "round and an increasingly higher security level " );
                mvwprintw( main_window, 11, tab2, "as rounds are increased." );
                break;

            case 7:

                mvwprintw( main_window, 2, tab2, "Security Level: Not applicable" );

                mvwprintw( main_window, 4, tab2, "This method only reads the device and checks     " );
                mvwprintw( main_window, 5, tab2, "that it is all zero.                             " );

                break;

            case 8:

                mvwprintw( main_window, 2, tab2, "Security Level: Not applicable" );

                mvwprintw( main_window, 4, tab2, "This method only reads the device and checks     " );
                mvwprintw( main_window, 5, tab2, "that it is all ones (0xFF)." );

                break;

            case 9:

                mvwprintw( main_window, 2, tab2, "Security Level: higher (3 passes)" );

                mvwprintw( main_window, 4, tab2, "HMG IA/IS 5 (Infosec Standard 5): Secure         " );
                mvwprintw( main_window, 5, tab2, "Sanitisation of Protectively Marked Information  " );
                mvwprintw( main_window, 6, tab2, "or Sensitive Information                         " );
                mvwprintw( main_window, 7, tab2, "                                                 " );
                mvwprintw( main_window, 8, tab2, "This method fills the device with 0s, then with  " );
                mvwprintw( main_window, 9, tab2, "1s, then with a PRNG stream, then reads the      " );
                mvwprintw( main_window, 10, tab2, "device to verify the PRNG stream was             " );
                mvwprintw( main_window, 11, tab2, "successfully written.                            " );
                break;

        } /* switch */

        /* Add a border. */
        box( main_window, 0, 0 );

        /* Add a title. */
        nwipe_gui_title( main_window, " Wipe Method " );

        /* Refresh the window. */
        wrefresh( main_window );

        /* Wait 250ms for input from getch, if nothing getch will then continue,
         * This is necessary so that the while loop can be exited by the
         * terminate_signal e.g.. the user pressing control-c to exit.
         * Do not change this value, a higher value means the keys become
         * sluggish, any slower and more time is spent unnecessarily looping
         * which wastes CPU cycles.
         */
        timeout( 250 ); /* block getch() for 250ms */
        keystroke = getch(); /* Get a keystroke. */
        timeout( -1 ); /* Switch back to blocking mode */

        switch( keystroke )
        {
            case KEY_DOWN:
            case 'j':
            case 'J':

                if( focus < count - 1 )
                {
                    focus += 1;
                }
                break;

            case KEY_UP:
            case 'k':
            case 'K':

                if( focus > 0 )
                {
                    focus -= 1;
                }
                break;

            case KEY_BACKSPACE:
            case KEY_BREAK:

                return;

        } /* switch */

    } while( keystroke != KEY_ENTER && keystroke != ' ' && keystroke != 10 && terminate_signal != 1 );

    switch( focus )
    {
        case 0:
            nwipe_options.method = &nwipe_zero;
            break;

        case 1:
            nwipe_options.method = &nwipe_one;
            break;

        case 2:
            nwipe_options.method = &nwipe_ops2;
            break;

        case 3:
            nwipe_options.method = &nwipe_dodshort;
            break;

        case 4:
            nwipe_options.method = &nwipe_dod522022m;
            break;

        case 5:
            nwipe_options.method = &nwipe_gutmann;
            break;

        case 6:
            nwipe_options.method = &nwipe_random;
            break;

        case 7:
            nwipe_options.method = &nwipe_verify_zero;
            break;

        case 8:
            nwipe_options.method = &nwipe_verify_one;
            break;

        case 9:
            nwipe_options.method = &nwipe_is5enh;
            break;
    }

} /* nwipe_gui_method */

void nwipe_gui_config( void )
{
    /**
     * Display the configuration Main Menu selection window
     *
     */

    extern int terminate_signal;

    /* Number of entries in the configuration menu. */
    const int count = 8;

    /* The first tabstop. */
    const int tab1 = 2;

    /* The second tabstop. */
    const int tab2 = 40;

    /* The currently selected method. */
    int focus = 0;

    /* The current working row. */
    int yy;

    /* Input buffer. */
    int keystroke;

    do
    {
        /* Clear the main window. */
        werase( main_window );

        /* Update the footer window. */
        werase( footer_window );
        nwipe_gui_title( footer_window, selection_footer_config );
        wrefresh( footer_window );

        nwipe_gui_create_all_windows_on_terminal_resize( 0, selection_footer_config );

        /* Initialize the working row. */
        yy = 2;

        /* Print the options. */
        mvwprintw( main_window, yy++, tab1, "  %s", "PDF Report - Enable/Disable   " );
        mvwprintw( main_window, yy++, tab1, "  %s", "PDF Report - Edit Organisation" );
        mvwprintw( main_window, yy++, tab1, "  %s", "PDF Report - Select Customer  " );
        mvwprintw( main_window, yy++, tab1, "  %s", "PDF Report - Add Customer     " );
        mvwprintw( main_window, yy++, tab1, "  %s", "PDF Report - Delete Customer  " );
        mvwprintw( main_window, yy++, tab1, "  %s", "PDF Report - Preview Details  " );
        mvwprintw( main_window, yy++, tab1, "  %s", "PDF Report - Preview at Start " );
        yy++;
        mvwprintw( main_window, yy++, tab1, "  %s", "Set System Date & Time        " );
        mvwprintw( main_window, yy++, tab1, "                                      " );

        /* Print the cursor. */
        mvwaddch( main_window, 2 + focus, tab1, ACS_RARROW );

        switch( focus )
        {
            case 0:

                if( nwipe_options.PDF_enable )
                {
                    mvwprintw( main_window, 2, tab2, "PDF Report = ENABLED" );
                }
                else
                {
                    mvwprintw( main_window, 2, tab2, "PDF Report = DISABLED" );
                }

                mvwprintw( main_window, 4, tab2, "Enable or Disable creation of the PDF " );
                mvwprintw( main_window, 5, tab2, "report/certificate                    " );
                break;

            case 1:

                mvwprintw( main_window, 2, tab2, "PDF Report - Edit Organisation" );

                mvwprintw( main_window, 4, tab2, "This option allows you to edit details" );
                mvwprintw( main_window, 5, tab2, "of the organisation that is performing" );
                mvwprintw( main_window, 6, tab2, "the erasure. This includes: business  " );
                mvwprintw( main_window, 7, tab2, "name, business address, contact name  " );
                mvwprintw( main_window, 8, tab2, "and contact phone.                    " );
                break;

            case 2:
                mvwprintw( main_window, 2, tab2, "PDF Report - Select Customer" );

                mvwprintw( main_window, 4, tab2, "Allows selection of a customer as     " );
                mvwprintw( main_window, 5, tab2, "displayed on the PDF report. Customer " );
                mvwprintw( main_window, 6, tab2, "information includes Name (This can be" );
                mvwprintw( main_window, 7, tab2, "a personal or business name), address " );
                mvwprintw( main_window, 8, tab2, "contact name and contact phone.       " );
                mvwprintw( main_window, 9, tab2, "                                      " );
                mvwprintw( main_window, 10, tab2, "Customer data is located in:         " );
                mvwprintw( main_window, 11, tab2, "/etc/nwipe/nwipe_customers.csv       " );
                break;

            case 3:

                mvwprintw( main_window, 2, tab2, "PDF Report - Add Customer     " );

                mvwprintw( main_window, 4, tab2, "This option allows you to add a new   " );
                mvwprintw( main_window, 5, tab2, "customer. A customer can be optionally" );
                mvwprintw( main_window, 6, tab2, "displayed on the PDF report. Customer " );
                mvwprintw( main_window, 7, tab2, "information includes Name (This can be" );
                mvwprintw( main_window, 8, tab2, "a personal or business name), address " );
                mvwprintw( main_window, 9, tab2, "contact name and contact phone.       " );
                mvwprintw( main_window, 10, tab2, "                                      " );
                mvwprintw( main_window, 11, tab2, "Customer data is saved in:            " );
                mvwprintw( main_window, 12, tab2, "/etc/nwipe/nwipe_customers.csv        " );
                break;

            case 4:

                mvwprintw( main_window, 2, tab2, "PDF Report - Delete Customer  " );

                mvwprintw( main_window, 4, tab2, "This option allows you to delete a    " );
                mvwprintw( main_window, 5, tab2, "customer. A customer can be optionally" );
                mvwprintw( main_window, 6, tab2, "displayed on the PDF report. Customer " );
                mvwprintw( main_window, 7, tab2, "information includes Name (This can be" );
                mvwprintw( main_window, 8, tab2, "a personal or business name), address " );
                mvwprintw( main_window, 9, tab2, "contact name and contact phone.       " );
                mvwprintw( main_window, 10, tab2, "                                      " );
                mvwprintw( main_window, 11, tab2, "Customer data is saved in:            " );
                mvwprintw( main_window, 12, tab2, "/etc/nwipe/nwipe_customers.csv        " );
                break;

            case 5:

                mvwprintw( main_window, 2, tab2, "PDF Report - Preview Organisation,    " );
                mvwprintw( main_window, 3, tab2, "Customer and Date/Time details        " );

                mvwprintw( main_window, 5, tab2, "This allows the above information to  " );
                mvwprintw( main_window, 6, tab2, "be checked prior to starting the wipe " );
                mvwprintw( main_window, 7, tab2, "so that the information is correct on " );
                mvwprintw( main_window, 8, tab2, "the pdf report.                       " );
                break;

            case 6:

                if( nwipe_options.PDF_preview_details )
                {
                    mvwprintw( main_window, 2, tab2, "Preview Org. & Customer at start = ENABLED" );
                }
                else
                {
                    mvwprintw( main_window, 2, tab2, "Preview Org. & Customer at start = DISABLED" );
                }
                mvwprintw( main_window, 4, tab2, "A preview prior to the drive selection" );
                mvwprintw( main_window, 5, tab2, "of the organisation that is performing" );
                mvwprintw( main_window, 6, tab2, "the wipe, the customer details and the" );
                mvwprintw( main_window, 7, tab2, "current date and time in order to     " );
                mvwprintw( main_window, 8, tab2, "confirm that the information is       " );
                mvwprintw( main_window, 9, tab2, "correct on the pdf report prior to    " );
                mvwprintw( main_window, 10, tab2, "drive selection and starting the erase" );
                break;

            case 8:

                mvwprintw( main_window, 2, tab2, "Set System Date & Time                " );

                mvwprintw( main_window, 4, tab2, "Useful when host is not connected to  " );
                mvwprintw( main_window, 5, tab2, "the internet and not running the 'ntp'" );
                mvwprintw( main_window, 6, tab2, "(network time protocol).              " );
                break;
        } /* switch */

        /* Add a border. */
        box( main_window, 0, 0 );

        /* Add a title. */
        nwipe_gui_title( main_window, " Configuration " );

        /* Refresh the window. */
        wrefresh( main_window );

        /* Wait 250ms for input from getch, if nothing getch will then continue,
         * This is necessary so that the while loop can be exited by the
         * terminate_signal e.g.. the user pressing control-c to exit.
         * Do not change this value, a higher value means the keys become
         * sluggish, any slower and more time is spent unnecessarily looping
         * which wastes CPU cycles.
         */
        timeout( 250 ); /* block getch() for 250ms */
        keystroke = getch(); /* Get a keystroke. */
        timeout( -1 ); /* Switch back to blocking mode */

        switch( keystroke )
        {
            case KEY_DOWN:
            case 'j':
            case 'J':

                if( focus < count - 1 )
                {
                    if( focus == 6 )
                    {
                        focus += 2; /* mind the gaps */
                    }
                    else
                    {
                        focus += 1;
                    }
                }
                break;

            case KEY_UP:
            case 'k':
            case 'K':

                if( focus > 0 )
                {
                    if( focus == 8 )
                    {
                        focus -= 2; /* mind the gaps */
                    }
                    else
                    {
                        focus -= 1;
                    }
                }
                break;

            case KEY_BACKSPACE:
            case KEY_BREAK:
            case 27: /* ESC */

                return;

        } /* switch */

        if( keystroke == 0x0A )
        {
            switch( focus )
            {
                case 0:
                    /* Toggle on pressing ENTER key */
                    if( nwipe_options.PDF_enable == 0 )
                    {
                        nwipe_options.PDF_enable = 1;

                        /* write the setting to nwipe.conf */
                        nwipe_conf_update_setting( "PDF_Certificate.PDF_Enable", "ENABLED" );
                    }
                    else
                    {
                        nwipe_options.PDF_enable = 0;

                        /* write the setting to nwipe.conf */
                        nwipe_conf_update_setting( "PDF_Certificate.PDF_Enable", "DISABLED" );
                    }
                    break;

                case 1:
                    nwipe_gui_edit_organisation();
                    break;

                case 2:
                    customer_processes( SELECT_CUSTOMER );

                    break;

                case 3:
                    nwipe_gui_add_customer();
                    break;

                case 4:
                    customer_processes( DELETE_CUSTOMER );
                    break;

                case 5:
                    nwipe_gui_preview_org_customer( SHOWING_IN_CONFIG_MENUS );
                    break;

                case 6:
                    /* Toggle on pressing ENTER key */
                    if( nwipe_options.PDF_preview_details == 0 )
                    {
                        nwipe_options.PDF_preview_details = 1;

                        /* write the setting to nwipe.conf */
                        nwipe_conf_update_setting( "PDF_Certificate.PDF_Preview", "ENABLED" );
                    }
                    else
                    {
                        nwipe_options.PDF_preview_details = 0;

                        /* write the setting to nwipe.conf */
                        nwipe_conf_update_setting( "PDF_Certificate.PDF_Preview", "DISABLED" );
                    }
                    break;

                case 8:
                    nwipe_gui_set_date_time();
                    break;
            }
            keystroke = -1;
        }

    } while( keystroke != KEY_ENTER && /* keystroke != ' ' && */ keystroke != 10 && terminate_signal != 1 );

} /* end of nwipe_config() */

void nwipe_gui_edit_organisation( void )
{
    /**
     * Display the list of organisation details available for editing
     *
     */

    extern int terminate_signal;

    /* Number of entries in the configuration menu. */
    const int count = 5;

    /* The first tabstop. */
    const int tab1 = 2;

    /* The second tabstop. */
    const int tab2 = 27;

    /* The currently selected method. */
    int focus = 0;

    /* The current working row. */
    int yy;

    /* Input buffer. */
    int keystroke;

    /* variables used by libconfig for extracting data from nwipe.conf */
    config_setting_t* setting;
    const char *business_name, *business_address, *contact_name, *contact_phone, *op_tech_name;
    extern config_t nwipe_cfg;

    do
    {
        do
        {
            /* Clear the main window. */
            werase( main_window );

            /* Update the footer window. */
            werase( footer_window );
            nwipe_gui_title( footer_window, selection_footer_config );
            wrefresh( footer_window );

            nwipe_gui_create_all_windows_on_terminal_resize( 0, selection_footer_config );

            /* Initialize the working row. */
            yy = 2;

            /* Print the options. */
            mvwprintw( main_window, yy++, tab1, "  %s", "Edit Business Name" );
            mvwprintw( main_window, yy++, tab1, "  %s", "Edit Business Address" );
            mvwprintw( main_window, yy++, tab1, "  %s", "Edit Contact Name" );
            mvwprintw( main_window, yy++, tab1, "  %s", "Edit Contact Phone" );
            mvwprintw( main_window, yy++, tab1, "  %s", "Edit Tech/Operator" );
            mvwprintw( main_window, yy++, tab1, "                             " );

            /* Print the cursor. */
            mvwaddch( main_window, 2 + focus, tab1, ACS_RARROW );

            /* libconfig: Locate the Organisation Details section in nwipe.conf */
            setting = config_lookup( &nwipe_cfg, "Organisation_Details" );

            /* Retrieve data from nwipe.conf */
            if( config_setting_lookup_string( setting, "Business_Name", &business_name ) )
            {
                mvwprintw( main_window, 2, tab2, ": %s", business_name );
            }
            else
            {
                mvwprintw( main_window, 2, tab2, ": Cannot retrieve business_name, nwipe.conf" );
            }

            /* Retrieve data from nwipe.conf */
            if( config_setting_lookup_string( setting, "Business_Address", &business_address ) )
            {
                mvwprintw( main_window, 3, tab2, ": %s", business_address );
            }
            else
            {
                mvwprintw( main_window, 3, tab2, ": Cannot retrieve business address, nwipe.conf" );
            }

            /* Retrieve data from nwipe.conf */
            if( config_setting_lookup_string( setting, "Contact_Name", &contact_name ) )
            {
                mvwprintw( main_window, 4, tab2, ": %s", contact_name );
            }
            else
            {
                mvwprintw( main_window, 4, tab2, ": Cannot retrieve contact name, nwipe.conf" );
            }

            /* Retrieve data from nwipe.conf */
            if( config_setting_lookup_string( setting, "Contact_Phone", &contact_phone ) )
            {
                mvwprintw( main_window, 5, tab2, ": %s", contact_phone );
            }
            else
            {
                mvwprintw( main_window, 5, tab2, ": Cannot retrieve contact phone, nwipe.conf" );
            }

            /* Retrieve data from nwipe.conf */
            if( config_setting_lookup_string( setting, "Op_Tech_Name", &op_tech_name ) )
            {
                mvwprintw( main_window, 6, tab2, ": %s", op_tech_name );
            }
            else
            {
                mvwprintw( main_window, 6, tab2, ": Cannot retrieve op_tech_name, nwipe.conf" );
            }

            /* Add a border. */
            box( main_window, 0, 0 );

            /* Add a title. */
            nwipe_gui_title( main_window, " PDF Report - Edit Organisation " );

            /* Refresh the window. */
            wrefresh( main_window );

            /* Wait 250ms for input from getch, if nothing getch will then continue,
             * This is necessary so that the while loop can be exited by the
             * terminate_signal e.g.. the user pressing control-c to exit.
             * Do not change this value, a higher value means the keys become
             * sluggish, any slower and more time is spent unnecessarily looping
             * which wastes CPU cycles.
             */
            timeout( 250 ); /* block getch() for 250ms */
            keystroke = getch(); /* Get a keystroke. */
            timeout( -1 ); /* Switch back to blocking mode */

            switch( keystroke )
            {
                case KEY_DOWN:
                case 'j':
                case 'J':

                    if( focus < count - 1 )
                    {
                        focus += 1;
                    }
                    break;

                case KEY_UP:
                case 'k':
                case 'K':

                    if( focus > 0 )
                    {
                        focus -= 1;
                    }
                    break;

                case KEY_BACKSPACE:
                case KEY_BREAK:
                case 27: /* ESC */

                    return;

            } /* switch */

        } while( keystroke != KEY_ENTER && keystroke != 10 && terminate_signal != 1 );

        if( keystroke == KEY_ENTER || keystroke == 10 || keystroke == ' ' )
        {
            switch( focus )
            {
                case 0:
                    nwipe_gui_organisation_business_name( business_name );
                    keystroke = 0;
                    break;

                case 1:
                    nwipe_gui_organisation_business_address( business_address );
                    keystroke = 0;
                    break;

                case 2:
                    nwipe_gui_organisation_contact_name( contact_name );
                    keystroke = 0;
                    break;

                case 3:
                    nwipe_gui_organisation_contact_phone( contact_phone );
                    keystroke = 0;
                    break;

                case 4:
                    nwipe_gui_organisation_op_tech_name( op_tech_name );
                    keystroke = 0;
                    break;
            }
        }

    } while( keystroke != KEY_ENTER && keystroke != 10 && terminate_signal != 1 );

} /* end of nwipe_gui_edit_organisation( void ) */

void nwipe_gui_organisation_business_name( const char* business_name )
{
    /**
     * Allows the user to change the organisation business name as displayed on the PDF report.
     *
     * @modifies  business_name in nwipe.conf
     * @modifies  main_window
     *
     */

    /* The first tabstop. */
    const int tab1 = 2;

    /* The current working row. */
    int yy;

    /* Input buffer. */
    int keystroke;

    /* buffer */
    char buffer[256] = "";

    /* buffer index */
    int idx = 0;

    extern int terminate_signal;

    /* variables used by libconfig for inserting data into nwipe.conf */
    config_setting_t* setting;
    // const char* business_name;
    extern config_t nwipe_cfg;
    extern char nwipe_config_file[];

    /* Update the footer window. */
    werase( footer_window );
    nwipe_gui_title( footer_window, selection_footer_text_entry );
    wrefresh( footer_window );

    /* Copy the current business name to the buffer */
    strcpy( buffer, business_name );

    /* Set the buffer index to point to the end of the string, i.e the NULL */
    idx = strlen( buffer );

    do
    {
        /* Erase the main window. */
        werase( main_window );

        nwipe_gui_create_all_windows_on_terminal_resize( 0, selection_footer_text_entry );

        /* Add a border. */
        box( main_window, 0, 0 );

        /* Add a title. */
        nwipe_gui_title( main_window, " Edit Organisation Business Name " );

        /* Initialize the working row. */
        yy = 4;

        mvwprintw( main_window, yy++, tab1, "Enter the business name of the organisation performing the erasure" );

        /* Print this line last so that the cursor is in the right place. */
        mvwprintw( main_window, 2, tab1, ">%s", buffer );

        /* Reveal the cursor. */
        curs_set( 1 );

        /* Refresh the window. */
        wrefresh( main_window );

        /* Wait 250ms for input from getch, if nothing getch will then continue,
         * This is necessary so that the while loop can be exited by the
         * terminate_signal e.g.. the user pressing control-c to exit.
         * Do not change this value, a higher value means the keys become
         * sluggish, any slower and more time is spent unnecessarily looping
         * which wastes CPU cycles.
         */
        timeout( 250 );  // block getch() for 250ms.
        keystroke = getch();  // Get a keystroke.
        timeout( -1 );  // Switch back to blocking mode.

        switch( keystroke )
        {
            /* Escape key. */
            case 27:
                return;

            case KEY_BACKSPACE:
            case KEY_LEFT:
            case 127:

                if( idx > 0 )
                {
                    buffer[--idx] = 0;
                }

                break;

        } /* switch keystroke */

        if( ( keystroke >= ' ' && keystroke <= '~' ) && keystroke != '\"' && idx < 255 )
        {
            buffer[idx++] = keystroke;
            buffer[idx] = 0;
            mvwprintw( main_window, 2, tab1, ">%s", buffer );
        }

        /* Hide the cursor. */
        curs_set( 0 );

    } while( keystroke != 10 && terminate_signal != 1 );

    /* libconfig: Locate the Organisation Details section in nwipe.conf */
    if( !( setting = config_lookup( &nwipe_cfg, "Organisation_Details.Business_Name" ) ) )
    {
        nwipe_log( NWIPE_LOG_ERROR, "Failed to locate [Organisation_Details.Business_Name] in %s", nwipe_config_file );
    }

    /* libconfig: Write the new business name */
    if( config_setting_set_string( setting, buffer ) == CONFIG_FALSE )
    {
        nwipe_log( NWIPE_LOG_ERROR,
                   "Failed to write [%s] to [Organisation_Details.Business_Name] in %s",
                   buffer,
                   nwipe_config_file );
    }

    /* Write out the new configuration. */
    if( config_write_file( &nwipe_cfg, nwipe_config_file ) == CONFIG_FALSE )
    {
        nwipe_log( NWIPE_LOG_ERROR, "Failed to write organisation business name to %s", nwipe_config_file );
    }
    else
    {
        nwipe_log( NWIPE_LOG_INFO, "[Success] Business name written to %s", nwipe_config_file );
    }

} /* End of nwipe_gui_organisation_business_name() */

void nwipe_gui_organisation_business_address( const char* business_address )
{
    /**
     * Allows the user to change the organisation business address as displayed on the PDF report.
     *
     * @modifies  business_address in nwipe.conf
     * @modifies  main_window
     *
     */

    /* The first tabstop. */
    const int tab1 = 2;

    /* The current working row. */
    int yy;

    /* Input buffer. */
    int keystroke;

    /* buffer */
    char buffer[256] = "";

    /* buffer index */
    int idx = 0;

    extern int terminate_signal;

    /* variables used by libconfig for inserting data into nwipe.conf */
    config_setting_t* setting;
    // const char* business_name;
    extern config_t nwipe_cfg;
    extern char nwipe_config_file[];

    /* Update the footer window. */
    werase( footer_window );
    nwipe_gui_title( footer_window, selection_footer_text_entry );
    wrefresh( footer_window );

    /* Copy the current business address to the buffer */
    strcpy( buffer, business_address );

    /* Set the buffer index to point to the end of the string, i.e the NULL */
    idx = strlen( buffer );

    do
    {
        /* Erase the main window. */
        werase( main_window );

        nwipe_gui_create_all_windows_on_terminal_resize( 0, selection_footer_text_entry );

        /* Add a border. */
        box( main_window, 0, 0 );

        /* Add a title. */
        nwipe_gui_title( main_window, " Edit Organisation Business Address " );

        /* Initialize the working row. */
        yy = 4;

        mvwprintw( main_window, yy++, tab1, "Enter the business address of the organisation performing the erasure" );

        /* Print this line last so that the cursor is in the right place. */
        mvwprintw( main_window, 2, tab1, ">%s", buffer );

        /* Reveal the cursor. */
        curs_set( 1 );

        /* Refresh the window. */
        wrefresh( main_window );

        /* Wait 250ms for input from getch, if nothing getch will then continue,
         * This is necessary so that the while loop can be exited by the
         * terminate_signal e.g.. the user pressing control-c to exit.
         * Do not change this value, a higher value means the keys become
         * sluggish, any slower and more time is spent unnecessarily looping
         * which wastes CPU cycles.
         */
        timeout( 250 );  // block getch() for 250ms.
        keystroke = getch();  // Get a keystroke.
        timeout( -1 );  // Switch back to blocking mode.

        switch( keystroke )
        {
            /* Escape key. */
            case 27:
                return;

            case KEY_BACKSPACE:
            case KEY_LEFT:
            case 127:

                if( idx > 0 )
                {
                    buffer[--idx] = 0;
                }

                break;

        } /* switch keystroke */

        if( ( keystroke >= ' ' && keystroke <= '~' ) && keystroke != '\"' && idx < 255 )
        {
            buffer[idx++] = keystroke;
            buffer[idx] = 0;
            mvwprintw( main_window, 2, tab1, ">%s", buffer );
        }

        /* Hide the cursor. */
        curs_set( 0 );

    } while( keystroke != 10 && terminate_signal != 1 );

    /* libconfig: Locate the Organisation Details section in nwipe.conf */
    if( !( setting = config_lookup( &nwipe_cfg, "Organisation_Details.Business_Address" ) ) )
    {
        nwipe_log(
            NWIPE_LOG_ERROR, "Failed to locate [Organisation_Details.Business_Address] in %s", nwipe_config_file );
    }

    /* libconfig: Write the new business name */
    if( config_setting_set_string( setting, buffer ) == CONFIG_FALSE )
    {
        nwipe_log( NWIPE_LOG_ERROR,
                   "Failed to write [%s] to [Organisation_Details.Business_Address] in %s",
                   buffer,
                   nwipe_config_file );
    }

    /* Write out the new configuration. */
    if( config_write_file( &nwipe_cfg, nwipe_config_file ) == CONFIG_FALSE )
    {
        nwipe_log( NWIPE_LOG_ERROR, "Failed to write organisation business address to %s", nwipe_config_file );
    }
    else
    {
        nwipe_log( NWIPE_LOG_INFO, "[Success] Business address written to %s", nwipe_config_file );
    }

} /* End of nwipe_gui_organisation_business_address() */

void nwipe_gui_organisation_contact_name( const char* contact_name )
{
    /**
     * Allows the user to change the organisation business address as displayed on the PDF report.
     *
     * @modifies  business_address in nwipe.conf
     * @modifies  main_window
     *
     */

    /* The first tabstop. */
    const int tab1 = 2;

    /* The current working row. */
    int yy;

    /* Input buffer. */
    int keystroke;

    /* buffer */
    char buffer[256] = "";

    /* buffer index */
    int idx = 0;

    extern int terminate_signal;

    /* variables used by libconfig for inserting data into nwipe.conf */
    config_setting_t* setting;
    // const char* business_name;
    extern config_t nwipe_cfg;
    extern char nwipe_config_file[];

    /* Update the footer window. */
    werase( footer_window );
    nwipe_gui_title( footer_window, selection_footer_text_entry );
    wrefresh( footer_window );

    /* Copy the current business address to the buffer */
    strcpy( buffer, contact_name );

    /* Set the buffer index to point to the end of the string, i.e the NULL */
    idx = strlen( buffer );

    do
    {
        /* Erase the main window. */
        werase( main_window );

        nwipe_gui_create_all_windows_on_terminal_resize( 0, selection_footer_text_entry );

        /* Add a border. */
        box( main_window, 0, 0 );

        /* Add a title. */
        nwipe_gui_title( main_window, " Edit Organisation Contact Name " );

        /* Initialize the working row. */
        yy = 4;

        mvwprintw( main_window, yy++, tab1, "Enter the contact name for the organisation performing the erasure" );

        /* Print this line last so that the cursor is in the right place. */
        mvwprintw( main_window, 2, tab1, ">%s", buffer );

        /* Reveal the cursor. */
        curs_set( 1 );

        /* Refresh the window. */
        wrefresh( main_window );

        /* Wait 250ms for input from getch, if nothing getch will then continue,
         * This is necessary so that the while loop can be exited by the
         * terminate_signal e.g.. the user pressing control-c to exit.
         * Do not change this value, a higher value means the keys become
         * sluggish, any slower and more time is spent unnecessarily looping
         * which wastes CPU cycles.
         */
        timeout( 250 );  // block getch() for 250ms.
        keystroke = getch();  // Get a keystroke.
        timeout( -1 );  // Switch back to blocking mode.

        switch( keystroke )
        {
            /* Escape key. */
            case 27:
                return;

            case KEY_BACKSPACE:
            case KEY_LEFT:
            case 127:

                if( idx > 0 )
                {
                    buffer[--idx] = 0;
                }

                break;

        } /* switch keystroke */

        if( ( keystroke >= ' ' && keystroke <= '~' ) && keystroke != '\"' && idx < 255 )
        {
            buffer[idx++] = keystroke;
            buffer[idx] = 0;
            mvwprintw( main_window, 2, tab1, ">%s", buffer );
        }

        /* Hide the cursor. */
        curs_set( 0 );

    } while( keystroke != 10 && terminate_signal != 1 );

    /* libconfig: Locate the Organisation Details section in nwipe.conf */
    if( !( setting = config_lookup( &nwipe_cfg, "Organisation_Details.Contact_Name" ) ) )
    {
        nwipe_log( NWIPE_LOG_ERROR, "Failed to locate [Organisation_Details.Contact_Name] in %s", nwipe_config_file );
    }

    /* libconfig: Write the new organisation contact name */
    if( config_setting_set_string( setting, buffer ) == CONFIG_FALSE )
    {
        nwipe_log( NWIPE_LOG_ERROR,
                   "Failed to write [%s] to [Organisation_Details.Contact_Name] in %s",
                   buffer,
                   nwipe_config_file );
    }

    /* Write out the new configuration. */
    if( config_write_file( &nwipe_cfg, nwipe_config_file ) == CONFIG_FALSE )
    {
        nwipe_log( NWIPE_LOG_ERROR, "Failed to write organisation contact name to %s", nwipe_config_file );
    }
    else
    {
        nwipe_log( NWIPE_LOG_INFO, "[Success] Business contact name written to %s", nwipe_config_file );
    }

} /* End of nwipe_gui_organisation_contact_name() */

void nwipe_gui_organisation_contact_phone( const char* contact_phone )
{
    /**
     * Allows the user to change the organisation contact name as displayed on the PDF report.
     *
     * @modifies  organisation contact name in nwipe.conf
     * @modifies  main_window
     *
     */

    /* The first tabstop. */
    const int tab1 = 2;

    /* The current working row. */
    int yy;

    /* Input buffer. */
    int keystroke;

    /* buffer */
    char buffer[256] = "";

    /* buffer index */
    int idx = 0;

    extern int terminate_signal;

    /* variables used by libconfig for inserting data into nwipe.conf */
    config_setting_t* setting;
    // const char* contact_name;
    extern config_t nwipe_cfg;
    extern char nwipe_config_file[];

    /* Update the footer window. */
    werase( footer_window );
    nwipe_gui_title( footer_window, selection_footer_text_entry );
    wrefresh( footer_window );

    /* Copy the current business address to the buffer */
    strcpy( buffer, contact_phone );

    /* Set the buffer index to point to the end of the string, i.e the NULL */
    idx = strlen( buffer );

    do
    {
        /* Erase the main window. */
        werase( main_window );

        nwipe_gui_create_all_windows_on_terminal_resize( 0, selection_footer_text_entry );

        /* Add a border. */
        box( main_window, 0, 0 );

        /* Add a title. */
        nwipe_gui_title( main_window, " Edit Organisation Contact Phone " );

        /* Initialize the working row. */
        yy = 4;

        mvwprintw( main_window, yy++, tab1, "Enter the contact phone for the organisation performing the erasure" );

        /* Print this line last so that the cursor is in the right place. */
        mvwprintw( main_window, 2, tab1, ">%s", buffer );

        /* Reveal the cursor. */
        curs_set( 1 );

        /* Refresh the window. */
        wrefresh( main_window );

        /* Wait 250ms for input from getch, if nothing getch will then continue,
         * This is necessary so that the while loop can be exited by the
         * terminate_signal e.g.. the user pressing control-c to exit.
         * Do not change this value, a higher value means the keys become
         * sluggish, any slower and more time is spent unnecessarily looping
         * which wastes CPU cycles.
         */
        timeout( 250 );  // block getch() for 250ms.
        keystroke = getch();  // Get a keystroke.
        timeout( -1 );  // Switch back to blocking mode.

        switch( keystroke )
        {
            /* Escape key. */
            case 27:
                return;

            case KEY_BACKSPACE:
            case KEY_LEFT:
            case 127:

                if( idx > 0 )
                {
                    buffer[--idx] = 0;
                }

                break;

        } /* switch keystroke */

        if( ( keystroke >= ' ' && keystroke <= '~' ) && keystroke != '\"' && idx < 255 )
        {
            buffer[idx++] = keystroke;
            buffer[idx] = 0;
            mvwprintw( main_window, 2, tab1, ">%s", buffer );
        }

        /* Hide the cursor. */
        curs_set( 0 );

    } while( keystroke != 10 && terminate_signal != 1 );

    /* libconfig: Locate the Organisation Details section in nwipe.conf */
    if( !( setting = config_lookup( &nwipe_cfg, "Organisation_Details.Contact_Phone" ) ) )
    {
        nwipe_log( NWIPE_LOG_ERROR, "Failed to locate [Organisation_Details.Contact_Phone] in %s", nwipe_config_file );
    }

    /* libconfig: Write the organistion contact phone */
    if( config_setting_set_string( setting, buffer ) == CONFIG_FALSE )
    {
        nwipe_log( NWIPE_LOG_ERROR,
                   "Failed to write [%s] to [Organisation_Details.Contact_Phone] in %s",
                   buffer,
                   nwipe_config_file );
    }

    /* Write out the new configuration. */
    if( config_write_file( &nwipe_cfg, nwipe_config_file ) == CONFIG_FALSE )
    {
        nwipe_log( NWIPE_LOG_ERROR, "Failed to write organisation contact phone to %s", nwipe_config_file );
    }
    else
    {
        nwipe_log( NWIPE_LOG_INFO, "[Success] Business contact phone written to %s", nwipe_config_file );
    }

} /* End of nwipe_gui_organisation_contact_phone() */

void nwipe_gui_organisation_op_tech_name( const char* op_tech_name )
{
    /**
     * Allows the user to change the organisation contact name as displayed on the PDF report.
     *
     * @modifies  organisation contact name in nwipe.conf
     * @modifies  main_window
     *
     */

    /* The first tabstop. */
    const int tab1 = 2;

    /* The current working row. */
    int yy;

    /* Input buffer. */
    int keystroke;

    /* buffer */
    char buffer[256] = "";

    /* buffer index */
    int idx = 0;

    extern int terminate_signal;

    /* variables used by libconfig for inserting data into nwipe.conf */
    config_setting_t* setting;
    // const char* contact_name;
    extern config_t nwipe_cfg;
    extern char nwipe_config_file[];

    /* Update the footer window. */
    werase( footer_window );
    nwipe_gui_title( footer_window, selection_footer_text_entry );
    wrefresh( footer_window );

    /* Copy the current op_tech_name to the buffer */
    strcpy( buffer, op_tech_name );

    /* Set the buffer index to point to the end of the string, i.e the NULL */
    idx = strlen( buffer );

    do
    {
        /* Erase the main window. */
        werase( main_window );

        nwipe_gui_create_all_windows_on_terminal_resize( 0, selection_footer_text_entry );

        /* Add a border. */
        box( main_window, 0, 0 );

        /* Add a title. */
        nwipe_gui_title( main_window, " Edit Operator/Technician Name " );

        /* Initialize the working row. */
        yy = 4;

        mvwprintw( main_window, yy++, tab1, "Enter the operator/technician's name that is performing the erasure" );

        /* Print this line last so that the cursor is in the right place. */
        mvwprintw( main_window, 2, tab1, ">%s", buffer );

        /* Reveal the cursor. */
        curs_set( 1 );

        /* Refresh the window. */
        wrefresh( main_window );

        /* Wait 250ms for input from getch, if nothing getch will then continue,
         * This is necessary so that the while loop can be exited by the
         * terminate_signal e.g.. the user pressing control-c to exit.
         * Do not change this value, a higher value means the keys become
         * sluggish, any slower and more time is spent unnecessarily looping
         * which wastes CPU cycles.
         */
        timeout( 250 );  // block getch() for 250ms.
        keystroke = getch();  // Get a keystroke.
        timeout( -1 );  // Switch back to blocking mode.

        switch( keystroke )
        {
            /* Escape key. */
            case 27:
                return;

            case KEY_BACKSPACE:
            case KEY_LEFT:
            case 127:

                if( idx > 0 )
                {
                    buffer[--idx] = 0;
                }

                break;

        } /* switch keystroke */

        if( ( keystroke >= ' ' && keystroke <= '~' ) && keystroke != '\"' && idx < 255 )
        {
            buffer[idx++] = keystroke;
            buffer[idx] = 0;
            mvwprintw( main_window, 2, tab1, ">%s", buffer );
        }

        /* Hide the cursor. */
        curs_set( 0 );

    } while( keystroke != 10 && terminate_signal != 1 );

    /* libconfig: Locate the Organisation Details section in nwipe.conf */
    if( !( setting = config_lookup( &nwipe_cfg, "Organisation_Details.Op_Tech_Name" ) ) )
    {
        nwipe_log( NWIPE_LOG_ERROR, "Failed to locate [Organisation_Details.Op_Tech_Name] in %s", nwipe_config_file );
    }

    /* libconfig: Write the organistion operator/technician name */
    if( config_setting_set_string( setting, buffer ) == CONFIG_FALSE )
    {
        nwipe_log( NWIPE_LOG_ERROR,
                   "Failed to write [%s] to [Organisation_Details.Op_Tech_Name] in %s",
                   buffer,
                   nwipe_config_file );
    }

    /* Write out the new configuration. */
    if( config_write_file( &nwipe_cfg, nwipe_config_file ) == CONFIG_FALSE )
    {
        nwipe_log( NWIPE_LOG_ERROR, "Failed to write organisation operator/technician to %s", nwipe_config_file );
    }
    else
    {
        nwipe_log( NWIPE_LOG_INFO, "[Success] operator/technician name written to %s", nwipe_config_file );
    }

} /* End of nwipe_gui_organisation_op_tech_name() */

void nwipe_gui_list( int count, char* window_title, char** list, int* selected_entry )
{
    /**
     * Displays a selectable list in a window, return 1 -n in selected entry.
     * If selected entry = 0, then user cancelled selection.
     */

    extern int terminate_signal;

    /* The number of lines available in the window. */
    int wlines;

    /* The number of columns available in the window. */
    int wcols;

    /* The number of selection elements that we can show in the window. */
    int slots;

    /* The index of the element that is visible in the first slot. */
    int offset = 0;

    /* The selection focus. */
    int focus = 0;

    /* A generic loop variable. */
    int i = 0;

    /* User input buffer. */
    int keystroke;

    /* The current working line. */
    int yy;

    /* Flag, Valid key hit = 1, anything else = 0 */
    int validkeyhit;

    /* Processed customer entry as displayed in selection dialog */
    char* display_line;

    /* Get the terminal size */
    getmaxyx( stdscr, stdscr_lines, stdscr_cols );

    /* Save the terminal size so we check whether the user has resized */
    stdscr_lines_previous = stdscr_lines;
    stdscr_cols_previous = stdscr_cols;

    /* Used to refresh the window every second */
    time_t check_time = time( NULL );

    /* Used in the selection loop to trap a failure of the timeout(), getch() mechanism to block for the designated
     * period */
    int iteration_counter;

    /* Used in the selection loop to trap a failure of the timeout(), getch() mechanism to block for the designated
     * period */
    int expected_iterations;

    /* General Indexes */
    int idx, idx2;

    time_t previous_iteration_timestamp;

    do
    {

        nwipe_gui_create_all_windows_on_terminal_resize( 0, main_window_footer );

        /* There is one slot per line. */
        getmaxyx( main_window, wlines, wcols );

        /* Less two lines for the box and two lines for padding. */
        slots = wlines - 4;
        if( slots < 0 )
        {
            slots = 0;
        }

        /* The code here adjusts the offset value, required when the terminal is resized vertically */
        if( slots > count )
        {
            offset = 0;
        }
        else
        {
            if( focus >= count )
            {
                /* The focus is already at the last element. */
                focus = count - 1;
            }
            if( focus < 0 )
            {
                /* The focus is already at the last element. */
                focus = 0;
            }
        }

        if( count >= slots && slots > 0 )
        {
            offset = focus + 1 - slots;
            if( offset < 0 )
            {
                offset = 0;
            }
        }

        /* Clear the main window, necessary when switching selections such as method etc */
        werase( main_window );

        /* Refresh main window */
        wnoutrefresh( main_window );

        /* Set footer help text */
        /* Update the footer window. */
        werase( footer_window );
        nwipe_gui_title( footer_window, selection_footer );
        wrefresh( footer_window );

        /* Refresh the stats window */
        wnoutrefresh( stats_window );

        /* Refresh the options window */
        wnoutrefresh( options_window );

        /* Update the options window. */
        nwipe_gui_options();

        /* Initialize the line offset. */
        yy = 2;

        for( i = 0; i < slots && i < count; i++ )
        {
            /* Move to the next line. */
            mvwprintw( main_window, yy++, 1, " " );

            if( i + offset == focus )
            {
                /* Print the 'enabled' cursor. */
                waddch( main_window, ACS_RARROW );
            }

            else
            {
                /* Print whitespace. */
                waddch( main_window, ' ' );
            }

            /* In the event for the offset value somehow becoming invalid, this if statement will prevent a segfault
             * and the else part will log the out of bounds values for debugging */
            if( i + offset >= 0 && i + offset < count )
            {
                /* print a entry from the list, we need to process the string before display,
                 * removing the double quotes that are used in csv for identifying the start & end of a field.
                 */
                if( ( display_line = calloc( sizeof( char ), strlen( list[i + offset] ) ) ) )
                {
                    idx = 0;
                    idx2 = 0;
                    while( list[i + offset][idx] != 0 )
                    {
                        if( list[i + offset][idx] == '"' )
                        {
                            idx++;
                        }
                        else
                        {
                            display_line[idx2++] = list[i + offset][idx++];
                        }
                    }
                    display_line[idx2] = 0;
                    wprintw( main_window, "%s ", display_line );
                    free( display_line );
                }
            }
            else
            {
                nwipe_log( NWIPE_LOG_DEBUG,
                           "GUI.c,nwipe_gui_select(), scroll, array index out of bounds, i=%u, count=%u, slots=%u, "
                           "focus=%u, offset=%u",
                           i,
                           count,
                           slots,
                           focus,
                           offset );
            }

        } /* for */

        if( offset > 0 )
        {
            mvwprintw( main_window, 1, wcols - 8, " More " );
            waddch( main_window, ACS_UARROW );
        }

        if( count - offset > slots )
        {
            mvwprintw( main_window, wlines - 2, wcols - 8, " More " );
            waddch( main_window, ACS_DARROW );
        }

        /* Draw a border around the menu window. */
        box( main_window, 0, 0 );

        /* Print a title. */
        nwipe_gui_title( main_window, window_title );

        /* Refresh the window. */
        wnoutrefresh( main_window );

        /* Output to physical screen */
        doupdate();

        /* Initialise the iteration counter */
        iteration_counter = 0;

        previous_iteration_timestamp = time( NULL );

        /* Calculate Maximum allowed iterations per second */
        expected_iterations = ( 1000 / GETCH_BLOCK_MS ) * 8;

        do
        {
            /* Wait 250ms for input from getch, if nothing getch will then continue,
             * This is necessary so that the while loop can be exited by the
             * terminate_signal e.g.. the user pressing control-c to exit.
             * Do not change this value, a higher value means the keys become
             * sluggish, any slower and more time is spent unnecessarily looping
             * which wastes CPU cycles.
             */

            validkeyhit = 0;
            timeout( GETCH_BLOCK_MS );  // block getch() for ideally about 250ms.
            keystroke = getch();  // Get user input.
            timeout( -1 );  // Switch back to blocking mode.

            /* To avoid 100% CPU usage, check for a runaway condition caused by the "keystroke = getch(); (above), from
             * immediately returning an error condition. We check for an error condition because getch() returns a ERR
             * value when the timeout value "timeout( 250 );" expires as well as when a real error occurs. We can't
             * differentiate from normal operation and a failure of the getch function to block for the specified period
             * of timeout. So here we check the while loop hasn't exceeded the number of expected iterations per second
             * ie. a timeout(250) block value of 250ms means we should not see any more than (1000/250) = 4 iterations.
             * We increase this to 32 iterations to allow a little tolerance. Why is this necessary? It's been found
             * that in KDE konsole and other terminals based on the QT terminal engine exiting the terminal without
             * first exiting nwipe results in nwipe remaining running but detached from any interface which causes
             * getch to fail and its associated timeout. So the CPU or CPU core rises to 100%. Here we detect that
             * failure and exit nwipe gracefully with the appropriate error. This does not affect use of tmux for
             * attaching or detaching from a running nwipe session when sitting at the selection screen. All other
             * terminals correctly terminate nwipe when the terminal itself is exited.
             */

            iteration_counter++;

            if( previous_iteration_timestamp == time( NULL ) )
            {
                if( iteration_counter > expected_iterations )
                {
                    nwipe_log( NWIPE_LOG_ERROR,
                               "GUI.c,nwipe_gui_select(), loop runaway, did you close the terminal without exiting "
                               "nwipe? Exiting nwipe now." );
                    /* Issue signal to nwipe to exit immediately but gracefully */
                    terminate_signal = 1;
                }
            }
            else
            {
                /* new second, so reset counter */
                iteration_counter = 0;
                previous_iteration_timestamp = time( NULL );
            }

            /* We don't necessarily use all of these. For future reference these are some CTRL+key values
             * ^A - 1, ^B - 2, ^D - 4, ^E - 5, ^F - 6, ^G - 7, ^H - 8, ^I - 9, ^K - 11, ^L - 12, ^N - 14,
             * ^O - 15, ^P - 16, ^R - 18, ^T - 20, ^U - 21, ^V - 22, ^W - 23, ^X - 24, ^Y - 25
             * Use nwipe_log( NWIPE_LOG_DEBUG, "Key Name: %s - %u", keyname(keystroke),keystroke) to
             * figure out what code is returned by what ever key combination */

            switch( keystroke )
            {
                case KEY_DOWN:
                case 'j':
                case 'J':

                    validkeyhit = 1;

                    /* Increment the focus. */
                    focus += 1;

                    if( focus >= count )
                    {
                        /* The focus is already at the last element. */
                        focus = count - 1;
                        break;
                    }

                    if( focus - offset >= slots )
                    {
                        /* The next element is offscreen. Scroll down. */
                        offset += 1;
                        break;
                    }

                    break;

                case KEY_UP:
                case 'k':
                case 'K':

                    validkeyhit = 1;

                    /* Decrement the focus. */
                    focus -= 1;

                    if( focus < 0 )
                    {
                        /* The focus is already at the last element. */
                        focus = 0;
                        break;
                    }

                    if( focus < offset )
                    {
                        /* The next element is offscreen. Scroll up. */
                        offset -= 1;
                        break;
                    }

                    break;

                case KEY_BACKSPACE:
                case KEY_LEFT:
                case 127:
                    *selected_entry = 0;
                    return;
                    break;

                case KEY_ENTER:
                case 10:
                case ' ':

                    validkeyhit = 1;

                    /* Return the index of the selected item in the list. Values start at 1 not zero */
                    *selected_entry = focus + 1;
                    return;

                    break;

            } /* keystroke switch */

            /* Check the terminal size, if the user has changed it the while loop checks for
             * this change and exits the valid key hit loop so the windows can be updated */
            getmaxyx( stdscr, stdscr_lines, stdscr_cols );

            /* Update the selection window every 1 second specifically
             * so that the drive temperatures are updated and also the line toggle that
             * occurs with the HPA status and the drive size & temperature.
             */
            if( time( NULL ) > ( check_time + 1 ) )
            {
                check_time = time( NULL );
                validkeyhit = 1;
            }

        } /* key hit loop */
        while( validkeyhit == 0 && terminate_signal != 1 && stdscr_cols_previous == stdscr_cols
               && stdscr_lines_previous == stdscr_lines );

    } while( terminate_signal != 1 );

} /* nwipe_gui_list */

void nwipe_gui_add_customer( void )
{
    /**
     * Add new customer top level menu
     *
     */

    extern int terminate_signal;

    /* Number of entries in the configuration menu. */
    const int count = 4;

    /* The first tabstop. */
    const int tab1 = 2;

    /* The second tabstop. */
    const int tab2 = 27;

    /* The currently selected method. */
    int focus = 0;

    /* The current working row. */
    int yy;

    /* Input buffer. */
    int keystroke;

    char customer_name[FIELD_LENGTH] = "";
    char customer_address[FIELD_LENGTH] = "";
    char customer_contact_name[FIELD_LENGTH] = "";
    char customer_contact_phone[FIELD_LENGTH] = "";

    /* 0 = NO = don't save, 1 = YES = save customer */
    int save = NO;

    /* 0 = Display standard dialog footer, 1 = YES = display "Save Y/N" footer */
    int yes_no = NO;

    /* variables used by libconfig for extracting data from nwipe.conf */
    config_setting_t* setting;
    // const char *business_name, *business_address, *contact_name, *contact_phone, *op_tech_name;
    extern config_t nwipe_cfg;

    /* Update the footer window. */
    werase( footer_window );
    nwipe_gui_title( footer_window, selection_footer_config );
    wrefresh( footer_window );

    do
    {
        do
        {
            /* Clear the main window. */
            werase( main_window );

            /* Change footer based on whether we are waiting for a Y/N response */
            if( yes_no == YES )
            {
                /* Update the footer window. */
                werase( footer_window );
                nwipe_gui_title( footer_window, selection_footer_add_customer_yes_no );
                wrefresh( footer_window );

                nwipe_gui_create_all_windows_on_terminal_resize( 0, selection_footer_add_customer_yes_no );
            }
            else
            {
                /* Update the footer window. */
                werase( footer_window );
                nwipe_gui_title( footer_window, selection_footer_config );
                wrefresh( footer_window );

                nwipe_gui_create_all_windows_on_terminal_resize( 0, selection_footer_config );
            }
            /* Initialize the working row. */
            yy = 2;

            /* Print the options. */
            mvwprintw( main_window, yy++, tab1, "  %s : %s", "Add Customer Name         ", customer_name );
            mvwprintw( main_window, yy++, tab1, "  %s : %s", "Add Customer Address      ", customer_address );
            mvwprintw( main_window, yy++, tab1, "  %s : %s", "Add Customer Contact Name ", customer_contact_name );
            mvwprintw( main_window, yy++, tab1, "  %s : %s", "Add Customer Contact Phone", customer_contact_phone );
            mvwprintw( main_window, yy++, tab1, "                             " );

            /* Print the cursor. */
            mvwaddch( main_window, 2 + focus, tab1, ACS_RARROW );

            /* Add a border. */
            box( main_window, 0, 0 );

            /* Add a title. */
            nwipe_gui_title( main_window, " PDF Report - Add New Customer " );

            /* Refresh the window. */
            wrefresh( main_window );

            /* Wait 250ms for input from getch, if nothing getch will then continue,
             * This is necessary so that the while loop can be exited by the
             * terminate_signal e.g.. the user pressing control-c to exit.
             * Do not change this value, a higher value means the keys become
             * sluggish, any slower and more time is spent unnecessarily looping
             * which wastes CPU cycles.
             */
            timeout( 250 ); /* block getch() for 250ms */
            keystroke = getch(); /* Get a keystroke. */
            timeout( -1 ); /* Switch back to blocking mode */

            if( yes_no == NO )
            {
                switch( keystroke )
                {
                    // Save customer
                    case 's':
                    case 'S':
                        break;

                    case KEY_DOWN:
                    case 'j':
                    case 'J':

                        if( focus < count - 1 )
                        {
                            focus += 1;
                        }
                        break;

                    case KEY_UP:
                    case 'k':
                    case 'K':

                        if( focus > 0 )
                        {
                            focus -= 1;
                        }
                        break;

                    case KEY_BACKSPACE:
                    case KEY_BREAK:
                    case 27: /* ESC */

                        /* If the user has entered any text then ask if the customer entries should be saved */
                        if( customer_name[0] != 0 || customer_address[0] != 0 || customer_contact_name[0] != 0
                            || customer_contact_phone[0] != 0 )
                        {
                            /* Set the footer yes/no flag */
                            yes_no = YES;
                        }
                        else
                        {
                            return;
                        }
                        break;

                } /* switch */
            }
            else
            {
                /* Waiting for a Y/N response */
                switch( keystroke )
                {
                    case 'y':
                    case 'Y':
                        save = 1;
                        break;

                    case 'n':
                    case 'N':
                        return;
                        break;
                }
            }

        } while( save != YES && keystroke != 's' && keystroke != KEY_ENTER && keystroke != 10
                 && terminate_signal != 1 );

        if( keystroke == KEY_ENTER || keystroke == 10 )
        {
            switch( focus )
            {
                case 0:
                    nwipe_gui_add_customer_name( customer_name );
                    keystroke = 0;
                    break;

                case 1:
                    nwipe_gui_add_customer_address( customer_address );
                    keystroke = 0;
                    break;

                case 2:
                    nwipe_gui_add_customer_contact_name( customer_contact_name );
                    keystroke = 0;
                    break;

                case 3:
                    nwipe_gui_add_customer_contact_phone( customer_contact_phone );
                    keystroke = 0;
                    break;
            }
        }

    } while( save != YES && keystroke != 's' && keystroke != KEY_ENTER && keystroke != ' ' && keystroke != 10
             && terminate_signal != 1 );

    /* If save set, or user pressed s or S then save the customer details */
    if( keystroke == 's' || keystroke == 'S' || save == 1 )
    {
        write_customer_csv_entry( customer_name, customer_address, customer_contact_name, customer_contact_phone );
    }

} /* end of nwipe_gui_add_customer( void ) */

void nwipe_gui_add_customer_name( char* customer_name )
{
    /**
     * Allows the user to change the customer's contact name as displayed on the PDF report.
     *
     * @modifies  customer's contact name
     * @modifies  main_window
     *
     */

    /* The first tabstop. */
    const int tab1 = 2;

    /* The current working row. */
    int yy;

    /* Input buffer. */
    int keystroke;

    /* buffer index */
    int idx = 0;

    extern int terminate_signal;

    // const char* contact_name;
    extern config_t nwipe_cfg;
    extern char nwipe_config_file[];

    /* Update the footer window. */
    werase( footer_window );
    nwipe_gui_title( footer_window, selection_footer_text_entry );
    wrefresh( footer_window );

    /* Set the buffer index to point to the end of the string, i.e the NULL */
    idx = strlen( customer_name );

    do
    {
        /* Erase the main window. */
        werase( main_window );

        nwipe_gui_create_all_windows_on_terminal_resize( 0, selection_footer_text_entry );

        /* Add a border. */
        box( main_window, 0, 0 );

        /* Add a title. */
        nwipe_gui_title( main_window, " Add New Customer Name " );

        /* Initialize the working row. */
        yy = 4;

        mvwprintw( main_window, yy++, tab1, "Enter the customer's name (business or personal name)" );

        /* Print this line last so that the cursor is in the right place. */
        mvwprintw( main_window, 2, tab1, ">%s", customer_name );

        /* Reveal the cursor. */
        curs_set( 1 );

        /* Refresh the window. */
        wrefresh( main_window );

        /* Wait 250ms for input from getch, if nothing getch will then continue,
         * This is necessary so that the while loop can be exited by the
         * terminate_signal e.g.. the user pressing control-c to exit.
         * Do not change this value, a higher value means the keys become
         * sluggish, any slower and more time is spent unnecessarily looping
         * which wastes CPU cycles.
         */
        timeout( 250 );  // block getch() for 250ms.
        keystroke = getch();  // Get a keystroke.
        timeout( -1 );  // Switch back to blocking mode.

        switch( keystroke )
        {
            /* Escape key. */
            case 27:
                return;

            case KEY_BACKSPACE:
            case KEY_LEFT:
            case 127:

                if( idx > 0 )
                {
                    customer_name[--idx] = 0;
                }

                break;

        } /* switch keystroke */

        if( ( keystroke >= ' ' && keystroke <= '~' ) && keystroke != '\"' && idx < FIELD_LENGTH )
        {
            customer_name[idx++] = keystroke;
            customer_name[idx] = 0;
            mvwprintw( main_window, 2, tab1, ">%s", customer_name );
        }

        /* Hide the cursor. */
        curs_set( 0 );

    } while( keystroke != 10 && terminate_signal != 1 );

} /* End of nwipe_gui_add_customer_name() */

void nwipe_gui_add_customer_address( char* customer_address )
{
    /**
     * Allows the user to change the customer's address as displayed on the PDF report.
     *
     * @modifies  customer's address
     * @modifies  main_window
     *
     */

    /* The first tabstop. */
    const int tab1 = 2;

    /* The current working row. */
    int yy;

    /* Input buffer. */
    int keystroke;

    /* buffer index */
    int idx = 0;

    extern int terminate_signal;

    // const char* contact_name;
    extern config_t nwipe_cfg;
    extern char nwipe_config_file[];

    /* Update the footer window. */
    werase( footer_window );
    nwipe_gui_title( footer_window, selection_footer_text_entry );
    wrefresh( footer_window );

    /* Set the buffer index to point to the end of the string, i.e the NULL */
    idx = strlen( customer_address );

    do
    {
        /* Erase the main window. */
        werase( main_window );

        nwipe_gui_create_all_windows_on_terminal_resize( 0, selection_footer_text_entry );

        /* Add a border. */
        box( main_window, 0, 0 );

        /* Add a title. */
        nwipe_gui_title( main_window, " Add New Customer Address " );

        /* Initialize the working row. */
        yy = 4;

        mvwprintw( main_window, yy++, tab1, "Enter the customer's address" );

        /* Print this line last so that the cursor is in the right place. */
        mvwprintw( main_window, 2, tab1, ">%s", customer_address );

        /* Reveal the cursor. */
        curs_set( 1 );

        /* Refresh the window. */
        wrefresh( main_window );

        /* Wait 250ms for input from getch, if nothing getch will then continue,
         * This is necessary so that the while loop can be exited by the
         * terminate_signal e.g.. the user pressing control-c to exit.
         * Do not change this value, a higher value means the keys become
         * sluggish, any slower and more time is spent unnecessarily looping
         * which wastes CPU cycles.
         */
        timeout( 250 );  // block getch() for 250ms.
        keystroke = getch();  // Get a keystroke.
        timeout( -1 );  // Switch back to blocking mode.

        switch( keystroke )
        {
            /* Escape key. */
            case 27:
                return;

            case KEY_BACKSPACE:
            case KEY_LEFT:
            case 127:

                if( idx > 0 )
                {
                    customer_address[--idx] = 0;
                }

                break;

        } /* switch keystroke */

        if( ( keystroke >= ' ' && keystroke <= '~' ) && keystroke != '\"' && idx < FIELD_LENGTH )
        {
            customer_address[idx++] = keystroke;
            customer_address[idx] = 0;
            mvwprintw( main_window, 2, tab1, ">%s", customer_address );
        }

        /* Hide the cursor. */
        curs_set( 0 );

    } while( keystroke != 10 && terminate_signal != 1 );

} /* End of nwipe_gui_add_customer_address() */

void nwipe_gui_add_customer_contact_name( char* customer_contact_name )
{
    /**
     * Allows the user to change the customer contact name as displayed on the PDF report.
     *
     * @modifies  customer's contact name
     * @modifies  main_window
     *
     */

    /* The first tabstop. */
    const int tab1 = 2;

    /* The current working row. */
    int yy;

    /* Input buffer. */
    int keystroke;

    /* buffer index */
    int idx = 0;

    extern int terminate_signal;

    // const char* contact_name;
    extern config_t nwipe_cfg;
    extern char nwipe_config_file[];

    /* Update the footer window. */
    werase( footer_window );
    nwipe_gui_title( footer_window, selection_footer_text_entry );
    wrefresh( footer_window );

    /* Set the buffer index to point to the end of the string, i.e the NULL */
    idx = strlen( customer_contact_name );

    do
    {
        /* Erase the main window. */
        werase( main_window );

        nwipe_gui_create_all_windows_on_terminal_resize( 0, selection_footer_text_entry );

        /* Add a border. */
        box( main_window, 0, 0 );

        /* Add a title. */
        nwipe_gui_title( main_window, " Add New Customer Contact Name " );

        /* Initialize the working row. */
        yy = 4;

        mvwprintw( main_window, yy++, tab1, "Enter the customer's contact name" );

        /* Print this line last so that the cursor is in the right place. */
        mvwprintw( main_window, 2, tab1, ">%s", customer_contact_name );

        /* Reveal the cursor. */
        curs_set( 1 );

        /* Refresh the window. */
        wrefresh( main_window );

        /* Wait 250ms for input from getch, if nothing getch will then continue,
         * This is necessary so that the while loop can be exited by the
         * terminate_signal e.g.. the user pressing control-c to exit.
         * Do not change this value, a higher value means the keys become
         * sluggish, any slower and more time is spent unnecessarily looping
         * which wastes CPU cycles.
         */
        timeout( 250 );  // block getch() for 250ms.
        keystroke = getch();  // Get a keystroke.
        timeout( -1 );  // Switch back to blocking mode.

        switch( keystroke )
        {
            /* Escape key. */
            case 27:
                return;

            case KEY_BACKSPACE:
            case KEY_LEFT:
            case 127:

                if( idx > 0 )
                {
                    customer_contact_name[--idx] = 0;
                }

                break;

        } /* switch keystroke */

        if( ( keystroke >= ' ' && keystroke <= '~' ) && keystroke != '\"' && idx < FIELD_LENGTH )
        {
            customer_contact_name[idx++] = keystroke;
            customer_contact_name[idx] = 0;
            mvwprintw( main_window, 2, tab1, ">%s", customer_contact_name );
        }

        /* Hide the cursor. */
        curs_set( 0 );

    } while( keystroke != 10 && terminate_signal != 1 );

} /* End of nwipe_gui_add_customer_contact_name() */

void nwipe_gui_add_customer_contact_phone( char* customer_contact_phone )
{
    /**
     * Allows the user to change the customer contact phone as displayed on the PDF report.
     *
     * @modifies  customer's contact phone
     * @modifies  main_window
     *
     */

    /* The first tabstop. */
    const int tab1 = 2;

    /* The current working row. */
    int yy;

    /* Input buffer. */
    int keystroke;

    /* buffer index */
    int idx = 0;

    extern int terminate_signal;

    // const char* contact_name;
    extern config_t nwipe_cfg;
    extern char nwipe_config_file[];

    /* Update the footer window. */
    werase( footer_window );
    nwipe_gui_title( footer_window, selection_footer_text_entry );
    wrefresh( footer_window );

    /* Set the buffer index to point to the end of the string, i.e the NULL */
    idx = strlen( customer_contact_phone );

    do
    {
        /* Erase the main window. */
        werase( main_window );

        nwipe_gui_create_all_windows_on_terminal_resize( 0, selection_footer_text_entry );

        /* Add a border. */
        box( main_window, 0, 0 );

        /* Add a title. */
        nwipe_gui_title( main_window, " Add New Customer Contact Phone " );

        /* Initialize the working row. */
        yy = 4;

        mvwprintw( main_window, yy++, tab1, "Enter the customer's contact phone" );

        /* Print this line last so that the cursor is in the right place. */
        mvwprintw( main_window, 2, tab1, ">%s", customer_contact_phone );

        /* Reveal the cursor. */
        curs_set( 1 );

        /* Refresh the window. */
        wrefresh( main_window );

        /* Wait 250ms for input from getch, if nothing getch will then continue,
         * This is necessary so that the while loop can be exited by the
         * terminate_signal e.g.. the user pressing control-c to exit.
         * Do not change this value, a higher value means the keys become
         * sluggish, any slower and more time is spent unnecessarily looping
         * which wastes CPU cycles.
         */
        timeout( 250 );  // block getch() for 250ms.
        keystroke = getch();  // Get a keystroke.
        timeout( -1 );  // Switch back to blocking mode.

        switch( keystroke )
        {
            /* Escape key. */
            case 27:
                return;

            case KEY_BACKSPACE:
            case KEY_LEFT:
            case 127:

                if( idx > 0 )
                {
                    customer_contact_phone[--idx] = 0;
                }

                break;

        } /* switch keystroke */

        if( ( keystroke >= ' ' && keystroke <= '~' ) && keystroke != '\"' && idx < FIELD_LENGTH )
        {
            customer_contact_phone[idx++] = keystroke;
            customer_contact_phone[idx] = 0;
            mvwprintw( main_window, 2, tab1, ">%s", customer_contact_phone );
        }

        /* Hide the cursor. */
        curs_set( 0 );

    } while( keystroke != 10 && terminate_signal != 1 );

} /* End of nwipe_gui_add_customer_contact_phone() */

void nwipe_gui_preview_org_customer( int mode )
{
    /**
     * Display the organisation and customers details and the current system date and time
     *
     */

    extern int terminate_signal;

    /* Number of entries in the configuration menu. */
    const int count = 12;

    /* The first tabstop. */
    const int tab1 = 2;

    /* The second tabstop. */
    const int tab2 = 27;

    /* The currently selected method. */
    int focus = 0;

    /* The current working row. */
    int yy;

    /* Input buffer. */
    int keystroke;

    time_t t;

    char output_str[FIELD_LENGTH];

    /* Window dimensions */
    int wlines;
    int wcols;

    /* variables used by libconfig for extracting data from nwipe.conf */
    config_setting_t* setting;
    const char *business_name, *business_address, *contact_name, *contact_phone, *op_tech_name;
    const char *customer_name, *customer_address, *customer_contact_name, *customer_contact_phone;
    extern config_t nwipe_cfg;

    do
    {
        do
        {
            /* Clear the main window. */
            werase( main_window );

            /* Update the footer window. */
            werase( footer_window );
            if( mode == SHOWING_IN_CONFIG_MENUS )
            {
                nwipe_gui_title( footer_window, selection_footer );
                nwipe_gui_create_all_windows_on_terminal_resize( 0, selection_footer );
            }
            else
            {
                nwipe_gui_create_all_windows_on_terminal_resize( 0, selection_footer_preview_prior_to_drive_selection );
                nwipe_gui_title( footer_window, selection_footer_preview_prior_to_drive_selection );
            }
            wrefresh( footer_window );

            /* Determine size of window */
            getmaxyx( main_window, wlines, wcols );

            /* Initialize the working row. */
            yy = 2;

            /* Print the options. */
            mvwprintw( main_window, yy++, tab1, "  %s", "Business Name" );
            mvwprintw( main_window, yy++, tab1, "  %s", "Business Address" );
            mvwprintw( main_window, yy++, tab1, "  %s", "Contact Name" );
            mvwprintw( main_window, yy++, tab1, "  %s", "Contact Phone" );
            mvwprintw( main_window, yy++, tab1, "  %s", "Tech/Operator" );
            yy++;
            mvwprintw( main_window, yy++, tab1, "  %s", "Customer Name" );
            mvwprintw( main_window, yy++, tab1, "  %s", "Customer Address" );
            mvwprintw( main_window, yy++, tab1, "  %s", "Customer Contact Name" );
            mvwprintw( main_window, yy++, tab1, "  %s", "Customer Contact Phone" );
            yy++;
            mvwprintw( main_window, yy++, tab1, "  %s", "System Date/Time" );

            /* Print the cursor. */
            mvwaddch( main_window, 2 + focus, tab1, ACS_RARROW );

            /******************************************************************
             * libconfig: Locate the Organisation Details section in nwipe.conf
             */

            setting = config_lookup( &nwipe_cfg, "Organisation_Details" );

            /* Retrieve data from nwipe.conf */
            if( config_setting_lookup_string( setting, "Business_Name", &business_name ) )
            {
                str_truncate( wcols, tab2, business_name, output_str, FIELD_LENGTH );
                mvwprintw( main_window, 2, tab2, ": %s", output_str );
            }
            else
            {
                str_truncate( wcols, tab2, "Cannot retrieve business_name, nwipe.conf", output_str, FIELD_LENGTH );
                mvwprintw( main_window, 2, tab2, ": %s", output_str );
            }

            /* Retrieve data from nwipe.conf */
            if( config_setting_lookup_string( setting, "Business_Address", &business_address ) )
            {
                str_truncate( wcols, tab2, business_address, output_str, FIELD_LENGTH );
                mvwprintw( main_window, 3, tab2, ": %s", output_str );
            }
            else
            {
                str_truncate( wcols, tab2, "Cannot retrieve business address, nwipe.conf", output_str, FIELD_LENGTH );
                mvwprintw( main_window, 3, tab2, ": %s", output_str );
            }

            /* Retrieve data from nwipe.conf */
            if( config_setting_lookup_string( setting, "Contact_Name", &contact_name ) )
            {
                str_truncate( wcols, tab2, contact_name, output_str, FIELD_LENGTH );
                mvwprintw( main_window, 4, tab2, ": %s", output_str );
            }
            else
            {
                str_truncate( wcols, tab2, "Cannot retrieve contact name, nwipe.conf", output_str, FIELD_LENGTH );
                mvwprintw( main_window, 4, tab2, ": %s", output_str );
            }

            /* Retrieve data from nwipe.conf */
            if( config_setting_lookup_string( setting, "Contact_Phone", &contact_phone ) )
            {
                str_truncate( wcols, tab2, contact_phone, output_str, FIELD_LENGTH );
                mvwprintw( main_window, 5, tab2, ": %s", output_str );
            }
            else
            {
                str_truncate(
                    wcols, tab2, "Cannot retrieve customer contact phone, nwipe.conf", output_str, FIELD_LENGTH );
                mvwprintw( main_window, 5, tab2, ": %s", output_str );
            }

            /* Retrieve data from nwipe.conf */
            if( config_setting_lookup_string( setting, "Op_Tech_Name", &op_tech_name ) )
            {
                str_truncate( wcols, tab2, op_tech_name, output_str, FIELD_LENGTH );
                mvwprintw( main_window, 6, tab2, ": %s", output_str );
            }
            else
            {
                str_truncate( wcols, tab2, "Cannot retrieve op_tech_name, nwipe.conf", output_str, FIELD_LENGTH );
                mvwprintw( main_window, 6, tab2, ": %s", output_str );
            }

            /**********************************************************************
             * libconfig: Locate the current customer details section in nwipe.conf
             */
            setting = config_lookup( &nwipe_cfg, "Selected_Customer" );

            /* Retrieve data from nwipe.conf */
            if( config_setting_lookup_string( setting, "Customer_Name", &customer_name ) )
            {
                str_truncate( wcols, tab2, customer_name, output_str, FIELD_LENGTH );
                mvwprintw( main_window, 8, tab2, ": %s", output_str );
            }
            else
            {
                str_truncate( wcols, tab2, "Cannot retrieve Customer_Name, nwipe.conf", output_str, FIELD_LENGTH );
                mvwprintw( main_window, 8, tab2, ": %s", output_str );
            }

            /* Retrieve data from nwipe.conf */
            if( config_setting_lookup_string( setting, "Customer_Address", &customer_address ) )
            {
                str_truncate( wcols, tab2, customer_address, output_str, FIELD_LENGTH );
                mvwprintw( main_window, 9, tab2, ": %s", output_str );
            }
            else
            {
                str_truncate( wcols, tab2, "Cannot retrieve customer address, nwipe.conf", output_str, FIELD_LENGTH );
                mvwprintw( main_window, 9, tab2, ": %s", output_str );
            }

            /* Retrieve data from nwipe.conf */
            if( config_setting_lookup_string( setting, "Contact_Name", &contact_name ) )
            {
                str_truncate( wcols, tab2, contact_name, output_str, FIELD_LENGTH );
                mvwprintw( main_window, 10, tab2, ": %s", output_str );
            }
            else
            {
                str_truncate( wcols, tab2, "Cannot retrieve contact name, nwipe.conf", output_str, FIELD_LENGTH );
                mvwprintw( main_window, 10, tab2, ": %s", output_str );
            }

            /* Retrieve data from nwipe.conf */
            if( config_setting_lookup_string( setting, "Contact_Phone", &contact_phone ) )
            {
                str_truncate( wcols, tab2, contact_phone, output_str, FIELD_LENGTH );
                mvwprintw( main_window, 11, tab2, ": %s", output_str );
            }
            else
            {
                str_truncate( wcols, tab2, "Cannot retrieve contact phone, nwipe.conf", output_str, FIELD_LENGTH );
                mvwprintw( main_window, 11, tab2, ": %s", output_str );
            }

            /*******************************
             * Retrieve system date and time
             */
            time( &t );
            mvwprintw( main_window, 13, tab2, ": %s", ctime( &t ) );

            /* ************
             * Add a border
             */
            box( main_window, 0, 0 );

            /*************
             * Add a title
             */
            nwipe_gui_title( main_window, " PDF Report - Preview Organisation, customer and date/time " );

            /********************
             * Refresh the window
             */
            wrefresh( main_window );

            /* Wait 250ms for input from getch, if nothing getch will then continue,
             * This is necessary so that the while loop can be exited by the
             * terminate_signal e.g.. the user pressing control-c to exit.
             * Do not change this value, a higher value means the keys become
             * sluggish, any slower and more time is spent unnecessarily looping
             * which wastes CPU cycles.
             */
            timeout( 250 ); /* block getch() for 250ms */
            keystroke = getch(); /* Get a keystroke. */
            timeout( -1 ); /* Switch back to blocking mode */

            switch( keystroke )
            {
                case KEY_DOWN:
                case 'j':
                case 'J':

                    if( focus < count - 1 )
                    {
                        if( focus == 4 || focus == 9 )
                        {
                            focus += 2; /* mind the gaps */
                        }
                        else
                        {
                            focus += 1;
                        }
                    }
                    break;

                case KEY_UP:
                case 'k':
                case 'K':

                    if( focus > 0 )
                    {
                        if( focus == 6 || focus == 11 )
                        {
                            focus -= 2; /* mind the gaps */
                        }
                        else
                        {
                            focus -= 1;
                        }
                    }
                    break;

                case KEY_BACKSPACE:
                case KEY_BREAK:
                case 27: /* ESC */

                    return;
                    break;

                case 'A':
                case 'a':
                    if( mode == SHOWING_PRIOR_TO_DRIVE_SELECTION )
                    {
                        return;
                    }

            } /* switch */

        } while( keystroke != KEY_ENTER && keystroke != ' ' && keystroke != 10 && terminate_signal != 1 );

        if( keystroke == KEY_ENTER || keystroke == 10 || keystroke == ' ' )
        {
            switch( focus )
            {
                case 0:
                    nwipe_gui_organisation_business_name( business_name );
                    keystroke = 0;
                    break;

                case 1:
                    nwipe_gui_organisation_business_address( business_address );
                    keystroke = 0;
                    break;

                case 2:
                    nwipe_gui_organisation_contact_name( contact_name );
                    keystroke = 0;
                    break;

                case 3:
                    nwipe_gui_organisation_contact_phone( contact_phone );
                    keystroke = 0;
                    break;

                case 4:
                    nwipe_gui_organisation_op_tech_name( op_tech_name );
                    keystroke = 0;
                    break;

                case 6:
                case 7:
                case 8:
                case 9:
                    nwipe_gui_config();
                    break;

                case 11:
                    nwipe_gui_set_date_time();
            }
        }

    } while( keystroke != 'A' && keystroke != 'a' && keystroke != KEY_ENTER && keystroke != ' ' && keystroke != 10
             && terminate_signal != 1 );

} /* end of nwipe_gui_preview_org_customer( void ) */

void nwipe_gui_set_date_time( void )
{
    /**
     * Set system date and time
     *
     */

    extern int terminate_signal;

    /* Number of entries in the configuration menu. */
    const int count = 6;

    /* The first tabstop. */
    const int tab1 = 2;

    /* The second tabstop. */
    const int tab2 = 27;

    /* The currently selected method. */
    int focus = 0;

    /* The current working row. */
    int yy;

    /* Input buffer. */
    int keystroke;

    time_t t;

    /* Window dimensions */
    int wlines;
    int wcols;

    extern config_t nwipe_cfg;

    /* Update the footer window. */
    werase( footer_window );
    nwipe_gui_title( footer_window, selection_footer_config );
    wrefresh( footer_window );

    do
    {
        do
        {
            /* Clear the main window. */
            werase( main_window );

            nwipe_gui_create_all_windows_on_terminal_resize( 0, selection_footer_config );

            /* Determine size of window */
            getmaxyx( main_window, wlines, wcols );

            /* Initialize the working row. */
            yy = 4;

            /* Print the options. */
            mvwprintw( main_window, yy++, tab1, "  %s", "Year" );
            mvwprintw( main_window, yy++, tab1, "  %s", "Month" );
            mvwprintw( main_window, yy++, tab1, "  %s", "Day" );
            yy++;
            mvwprintw( main_window, yy++, tab1, "  %s", "Hours" );
            mvwprintw( main_window, yy++, tab1, "  %s", "Minutes" );
            yy++;
            mvwprintw( main_window,
                       yy++,
                       tab1,
                       "  %s",
                       "If a Network Time Protocol (NTP) daemon is running date/time may not change" );
            mvwprintw( main_window,
                       yy++,
                       tab1,
                       "  %s",
                       "or may revert back to NTP provided time. Setting time here is for use when" );
            mvwprintw( main_window,
                       yy++,
                       tab1,
                       "  %s",
                       "the host system is not running NTP or not connected to the internet." );

            /* Print the cursor. */
            mvwaddch( main_window, 4 + focus, tab1, ACS_RARROW );

            /*******************************
             * Retrieve system date and time
             */
            time( &t );
            mvwprintw( main_window, 2, tab1, "%s", ctime( &t ) );

            /* ************
             * Add a border
             */
            box( main_window, 0, 0 );

            /*************
             * Add a title
             */
            nwipe_gui_title( main_window, " Set date/time " );

            /********************
             * Refresh the window
             */
            wrefresh( main_window );

            /* Wait 250ms for input from getch, if nothing getch will then continue,
             * This is necessary so that the while loop can be exited by the
             * terminate_signal e.g.. the user pressing control-c to exit.
             * Do not change this value, a higher value means the keys become
             * sluggish, any slower and more time is spent unnecessarily looping
             * which wastes CPU cycles.
             */
            timeout( 250 ); /* block getch() for 250ms */
            keystroke = getch(); /* Get a keystroke. */
            timeout( -1 ); /* Switch back to blocking mode */

            switch( keystroke )
            {
                case KEY_DOWN:
                case 'j':
                case 'J':

                    if( focus < count - 1 )
                    {
                        if( focus == 2 )
                        {
                            focus += 2; /* mind the gaps */
                        }
                        else
                        {
                            focus += 1;
                        }
                    }
                    break;

                case KEY_UP:
                case 'k':
                case 'K':

                    if( focus > 0 )
                    {
                        if( focus == 4 )
                        {
                            focus -= 2; /* mind the gaps */
                        }
                        else
                        {
                            focus -= 1;
                        }
                    }
                    break;

                case KEY_BACKSPACE:
                case KEY_BREAK:
                case 27: /* ESC */

                    return;

            } /* switch */

        } while( keystroke != KEY_ENTER && keystroke != ' ' && keystroke != 10 && terminate_signal != 1 );

        if( keystroke == KEY_ENTER || keystroke == 10 || keystroke == ' ' )
        {
            switch( focus )
            {
                case 0:
                    /* Set year */
                    nwipe_gui_set_system_year();
                    keystroke = 0;
                    break;

                case 1:
                    /* Set month */
                    nwipe_gui_set_system_month();
                    keystroke = 0;
                    break;

                case 2:
                    /* Set day */
                    nwipe_gui_set_system_day();
                    keystroke = 0;
                    break;

                case 4:
                    /* Set hours */
                    nwipe_gui_set_system_hour();
                    keystroke = 0;
                    break;

                case 5:
                    /* Set minutes */
                    nwipe_gui_set_system_minute();
                    keystroke = 0;
                    break;
            }
        }

    } while( keystroke != KEY_ENTER && keystroke != ' ' && keystroke != 10 && terminate_signal != 1 );

} /* end of nwipe_gui_set_date_time( void ) */

void nwipe_gui_set_system_year( void )
{
    /**
     * Allows the user to edit the host systems year
     *
     * @modifies  system year
     * @modifies  main_window
     *
     */

    /* The first tabstop. */
    const int tab1 = 2;

    /* The current working row. */
    int yy = 2;

    /* Input buffer. */
    int keystroke;

    /* Various output from the date command is processed in this buffer */
    char date_buffer[256];
    date_buffer[0] = 0;

    char year[5] = "";
    char month[3] = "";
    char day[3] = "";
    char hours[3] = "";
    char minutes[3] = "";
    char seconds[3] = "";

    /* buffer index */
    int idx = 0;

    int status = 0;

    FILE* fp;

    extern int terminate_signal;

    /* Update the footer window. */
    werase( footer_window );
    nwipe_gui_title( footer_window, selection_footer_text_entry );
    wrefresh( footer_window );

    fp = popen( "date +%Y", "r" );
    if( fp == NULL )
    {
        nwipe_log( NWIPE_LOG_INFO, "popen:Failed to retrieve date +%Y %s", date_buffer );
        mvwprintw( main_window, yy + 4, tab1, "popen:date command failed retrieving year" );
    }

    if( fgets( date_buffer, sizeof( date_buffer ), fp ) == NULL )
    {
        nwipe_log( NWIPE_LOG_INFO, "fgets:failed to retrieve year %s", date_buffer );
        mvwprintw( main_window, yy + 5, tab1, "fgets:failed retrieving year" );
    }

    /* terminate string after fourth character removing any lf */
    date_buffer[4] = 0;

    pclose( fp );

    /* Set the buffer index to point to the end of the string, i.e the NULL */
    idx = strlen( date_buffer );

    do
    {
        /* Erase the main window. */
        werase( main_window );

        nwipe_gui_create_all_windows_on_terminal_resize( 0, selection_footer_text_entry );

        /* Add a border. */
        box( main_window, 0, 0 );

        /* Add a title. */
        nwipe_gui_title( main_window, " Set System Year " );

        /* Initialize the working row. */
        yy = 4;

        mvwprintw( main_window, yy++, tab1, "Enter the current year, four numeric digits, return key to submit" );

        /* Print this line last so that the cursor is in the right place. */
        mvwprintw( main_window, 2, tab1, ">%s", date_buffer );

        /* Reveal the cursor. */
        curs_set( 1 );

        /* Refresh the window. */
        wrefresh( main_window );

        /* Wait 250ms for input from getch, if nothing getch will then continue,
         * This is necessary so that the while loop can be exited by the
         * terminate_signal e.g.. the user pressing control-c to exit.
         * Do not change this value, a higher value means the keys become
         * sluggish, any slower and more time is spent unnecessarily looping
         * which wastes CPU cycles.
         */
        timeout( 250 );  // block getch() for 250ms.
        keystroke = getch();  // Get a keystroke.
        timeout( -1 );  // Switch back to blocking mode.

        switch( keystroke )
        {
            /* Escape key. */
            case 27:
                return;

            case KEY_BACKSPACE:
            case KEY_LEFT:
            case 127:

                if( idx > 0 )
                {
                    date_buffer[--idx] = 0;
                }

                break;

        } /* switch keystroke */

        if( ( keystroke >= ' ' && keystroke <= '~' ) && keystroke != '\"' && idx < FIELD_LENGTH && idx < 4 )
        {
            date_buffer[idx++] = keystroke;
            date_buffer[idx] = 0;
            mvwprintw( main_window, 2, tab1, ">%s", date_buffer );
        }

        /* Hide the cursor. */
        curs_set( 0 );

    } while( keystroke != 10 && terminate_signal != 1 );

    /* Write year back to system */
    status = read_system_datetime( year, month, day, hours, minutes, seconds );
    if( status != 0 )
    {
        nwipe_log( NWIPE_LOG_ERROR, "func:read_system_datetime failed, see previous messages for detail" );
    }

    strncpy( year, date_buffer, 4 );

    status = write_system_datetime( year, month, day, hours, minutes, seconds );
    if( status != 0 )
    {
        nwipe_log( NWIPE_LOG_ERROR, "func:write_system_datetime failed, see previous messages for detail" );
    }

} /* End of nwipe_gui_set_system_year() */

void nwipe_gui_set_system_month( void )
{
    /**
     * Allows the user to edit the host systems year
     *
     * @modifies  system month
     * @modifies  main_window
     *
     */

    /* The first tabstop. */
    const int tab1 = 2;

    /* The current working row. */
    int yy = 2;

    /* Input buffer. */
    int keystroke;

    /* Various output from the date command is processed in this buffer */
    char date_buffer[256];
    date_buffer[0] = 0;

    char year[5] = "";
    char month[3] = "";
    char day[3] = "";
    char hours[3] = "";
    char minutes[3] = "";
    char seconds[3] = "";

    /* buffer index */
    int idx = 0;

    int status = 0;

    FILE* fp;

    extern int terminate_signal;

    /* Update the footer window. */
    werase( footer_window );
    nwipe_gui_title( footer_window, selection_footer_text_entry );
    wrefresh( footer_window );

    fp = popen( "date +%m", "r" );
    if( fp == NULL )
    {
        nwipe_log( NWIPE_LOG_INFO, "popen:Failed to retrieve date +%m %s", date_buffer );
        mvwprintw( main_window, yy + 4, tab1, "popen:date command failed retrieving month" );
    }

    if( fgets( date_buffer, sizeof( date_buffer ), fp ) == NULL )
    {
        nwipe_log( NWIPE_LOG_INFO, "fgets:failed to retrieve month %s", date_buffer );
        mvwprintw( main_window, yy + 5, tab1, "fgets:failed retrieving month" );
    }

    /* terminate string after fourth character removing any lf */
    date_buffer[2] = 0;

    pclose( fp );

    /* Set the buffer index to point to the end of the string, i.e the NULL */
    idx = strlen( date_buffer );

    do
    {
        /* Erase the main window. */
        werase( main_window );

        nwipe_gui_create_all_windows_on_terminal_resize( 0, selection_footer_text_entry );

        /* Add a border. */
        box( main_window, 0, 0 );

        /* Add a title. */
        nwipe_gui_title( main_window, " Set System Month " );

        /* Initialize the working row. */
        yy = 4;

        mvwprintw(
            main_window, yy++, tab1, "Enter the current month, two numeric digits, i.e 01, return key to submit" );

        /* Print this line last so that the cursor is in the right place. */
        mvwprintw( main_window, 2, tab1, ">%s", date_buffer );

        /* Reveal the cursor. */
        curs_set( 1 );

        /* Refresh the window. */
        wrefresh( main_window );

        /* Wait 250ms for input from getch, if nothing getch will then continue,
         * This is necessary so that the while loop can be exited by the
         * terminate_signal e.g.. the user pressing control-c to exit.
         * Do not change this value, a higher value means the keys become
         * sluggish, any slower and more time is spent unnecessarily looping
         * which wastes CPU cycles.
         */
        timeout( 250 );  // block getch() for 250ms.
        keystroke = getch();  // Get a keystroke.
        timeout( -1 );  // Switch back to blocking mode.

        switch( keystroke )
        {
            /* Escape key. */
            case 27:
                return;

            case KEY_BACKSPACE:
            case KEY_LEFT:
            case 127:

                if( idx > 0 )
                {
                    date_buffer[--idx] = 0;
                }

                break;

        } /* switch keystroke */

        if( ( keystroke >= ' ' && keystroke <= '~' ) && keystroke != '\"' && idx < FIELD_LENGTH && idx < 4 )
        {
            date_buffer[idx++] = keystroke;
            date_buffer[idx] = 0;
            mvwprintw( main_window, 2, tab1, ">%s", date_buffer );
        }

        /* Hide the cursor. */
        curs_set( 0 );

    } while( keystroke != 10 && terminate_signal != 1 );

    /* Write year back to system */
    status = read_system_datetime( year, month, day, hours, minutes, seconds );
    if( status != 0 )
    {
        nwipe_log( NWIPE_LOG_ERROR, "func:read_system_datetime failed, see previous messages for detail" );
    }

    strncpy( month, date_buffer, 2 );

    status = write_system_datetime( year, month, day, hours, minutes, seconds );
    if( status != 0 )
    {
        nwipe_log( NWIPE_LOG_ERROR, "func:write_system_datetime failed, see previous messages for detail" );
    }

} /* End of nwipe_gui_set_system_month() */

void nwipe_gui_set_system_day( void )
{
    /**
     * Allows the user to edit the host systems year
     *
     * @modifies  system day of the month
     * @modifies  main_window
     *
     */

    /* The first tabstop. */
    const int tab1 = 2;

    /* The current working row. */
    int yy = 2;

    /* Input buffer. */
    int keystroke;

    /* Various output from the date command is processed in this buffer */
    char date_buffer[256];
    date_buffer[0] = 0;

    char year[5] = "";
    char month[3] = "";
    char day[3] = "";
    char hours[3] = "";
    char minutes[3] = "";
    char seconds[3] = "";

    /* buffer index */
    int idx = 0;

    int status = 0;

    FILE* fp;

    extern int terminate_signal;

    /* Update the footer window. */
    werase( footer_window );
    nwipe_gui_title( footer_window, selection_footer_text_entry );
    wrefresh( footer_window );

    fp = popen( "date +%d", "r" );
    if( fp == NULL )
    {
        nwipe_log( NWIPE_LOG_INFO, "popen:Failed to retrieve date +%d %s", date_buffer );
        mvwprintw( main_window, yy + 4, tab1, "popen:date command failed retrieving day of month" );
    }

    if( fgets( date_buffer, sizeof( date_buffer ), fp ) == NULL )
    {
        nwipe_log( NWIPE_LOG_INFO, "fgets:failed to retrieve day of month %s", date_buffer );
        mvwprintw( main_window, yy + 5, tab1, "fgets:failed retrieving day of month" );
    }

    /* terminate string after fourth character removing any lf */
    date_buffer[2] = 0;

    pclose( fp );

    /* Set the buffer index to point to the end of the string, i.e the NULL */
    idx = strlen( date_buffer );

    do
    {
        /* Erase the main window. */
        werase( main_window );

        nwipe_gui_create_all_windows_on_terminal_resize( 0, selection_footer_text_entry );

        /* Add a border. */
        box( main_window, 0, 0 );

        /* Add a title. */
        nwipe_gui_title( main_window, " Set System Day of Month " );

        /* Initialize the working row. */
        yy = 4;

        mvwprintw( main_window,
                   yy++,
                   tab1,
                   "Enter the current day of month, two numeric digits, i.e 01, return key to submit" );

        /* Print this line last so that the cursor is in the right place. */
        mvwprintw( main_window, 2, tab1, ">%s", date_buffer );

        /* Reveal the cursor. */
        curs_set( 1 );

        /* Refresh the window. */
        wrefresh( main_window );

        /* Wait 250ms for input from getch, if nothing getch will then continue,
         * This is necessary so that the while loop can be exited by the
         * terminate_signal e.g.. the user pressing control-c to exit.
         * Do not change this value, a higher value means the keys become
         * sluggish, any slower and more time is spent unnecessarily looping
         * which wastes CPU cycles.
         */
        timeout( 250 );  // block getch() for 250ms.
        keystroke = getch();  // Get a keystroke.
        timeout( -1 );  // Switch back to blocking mode.

        switch( keystroke )
        {
            /* Escape key. */
            case 27:
                return;

            case KEY_BACKSPACE:
            case KEY_LEFT:
            case 127:

                if( idx > 0 )
                {
                    date_buffer[--idx] = 0;
                }

                break;

        } /* switch keystroke */

        if( ( keystroke >= ' ' && keystroke <= '~' ) && keystroke != '\"' && idx < FIELD_LENGTH && idx < 4 )
        {
            date_buffer[idx++] = keystroke;
            date_buffer[idx] = 0;
            mvwprintw( main_window, 2, tab1, ">%s", date_buffer );
        }

        /* Hide the cursor. */
        curs_set( 0 );

    } while( keystroke != 10 && terminate_signal != 1 );

    /* Write year back to system */
    status = read_system_datetime( year, month, day, hours, minutes, seconds );
    if( status != 0 )
    {
        nwipe_log( NWIPE_LOG_ERROR, "func:read_system_datetime failed, see previous messages for detail" );
    }

    strncpy( day, date_buffer, 2 );

    status = write_system_datetime( year, month, day, hours, minutes, seconds );
    if( status != 0 )
    {
        nwipe_log( NWIPE_LOG_ERROR, "func:write_system_datetime failed, see previous messages for detail" );
    }

} /* End of nwipe_gui_set_system_day() */

void nwipe_gui_set_system_hour( void )
{
    /**
     * Allows the user to edit the host systems year
     *
     * @modifies  system hour
     * @modifies  main_window
     *
     */

    /* The first tabstop. */
    const int tab1 = 2;

    /* The current working row. */
    int yy = 2;

    /* Input buffer. */
    int keystroke;

    /* Various output from the date command is processed in this buffer */
    char date_buffer[256];
    date_buffer[0] = 0;

    char year[5] = "";
    char month[3] = "";
    char day[3] = "";
    char hours[3] = "";
    char minutes[3] = "";
    char seconds[3] = "";

    /* buffer index */
    int idx = 0;

    int status = 0;

    FILE* fp;

    extern int terminate_signal;

    /* Update the footer window. */
    werase( footer_window );
    nwipe_gui_title( footer_window, selection_footer_text_entry );
    wrefresh( footer_window );

    fp = popen( "date +%H", "r" );
    if( fp == NULL )
    {
        nwipe_log( NWIPE_LOG_INFO, "popen:Failed to retrieve date +%H %s", date_buffer );
        mvwprintw( main_window, yy + 4, tab1, "popen:date command failed retrieving hour" );
    }

    if( fgets( date_buffer, sizeof( date_buffer ), fp ) == NULL )
    {
        nwipe_log( NWIPE_LOG_INFO, "fgets:failed to retrieve the hour %s", date_buffer );
        mvwprintw( main_window, yy + 5, tab1, "fgets:failed retrieving the hour" );
    }

    /* terminate string after fourth character removing any lf */
    date_buffer[2] = 0;

    pclose( fp );

    /* Set the buffer index to point to the end of the string, i.e the NULL */
    idx = strlen( date_buffer );

    do
    {
        /* Erase the main window. */
        werase( main_window );

        nwipe_gui_create_all_windows_on_terminal_resize( 0, selection_footer_text_entry );

        /* Add a border. */
        box( main_window, 0, 0 );

        /* Add a title. */
        nwipe_gui_title( main_window, " Set System Hour " );

        /* Initialize the working row. */
        yy = 4;

        mvwprintw(
            main_window, yy++, tab1, "Enter the current hour, two numeric digits, i.e 01, return key to submit" );

        /* Print this line last so that the cursor is in the right place. */
        mvwprintw( main_window, 2, tab1, ">%s", date_buffer );

        /* Reveal the cursor. */
        curs_set( 1 );

        /* Refresh the window. */
        wrefresh( main_window );

        /* Wait 250ms for input from getch, if nothing getch will then continue,
         * This is necessary so that the while loop can be exited by the
         * terminate_signal e.g.. the user pressing control-c to exit.
         * Do not change this value, a higher value means the keys become
         * sluggish, any slower and more time is spent unnecessarily looping
         * which wastes CPU cycles.
         */
        timeout( 250 );  // block getch() for 250ms.
        keystroke = getch();  // Get a keystroke.
        timeout( -1 );  // Switch back to blocking mode.

        switch( keystroke )
        {
            /* Escape key. */
            case 27:
                return;

            case KEY_BACKSPACE:
            case KEY_LEFT:
            case 127:

                if( idx > 0 )
                {
                    date_buffer[--idx] = 0;
                }

                break;

        } /* switch keystroke */

        if( ( keystroke >= ' ' && keystroke <= '~' ) && keystroke != '\"' && idx < FIELD_LENGTH && idx < 4 )
        {
            date_buffer[idx++] = keystroke;
            date_buffer[idx] = 0;
            mvwprintw( main_window, 2, tab1, ">%s", date_buffer );
        }

        /* Hide the cursor. */
        curs_set( 0 );

    } while( keystroke != 10 && terminate_signal != 1 );

    /* Write year back to system */
    status = read_system_datetime( year, month, day, hours, minutes, seconds );
    if( status != 0 )
    {
        nwipe_log( NWIPE_LOG_ERROR, "func:read_system_datetime failed, see previous messages for detail" );
    }

    strncpy( hours, date_buffer, 2 );

    status = write_system_datetime( year, month, day, hours, minutes, seconds );
    if( status != 0 )
    {
        nwipe_log( NWIPE_LOG_ERROR, "func:write_system_datetime failed, see previous messages for detail" );
    }

} /* End of nwipe_gui_set_system_hour() */

void nwipe_gui_set_system_minute( void )
{
    /**
     * Allows the user to edit the host systems year
     *
     * @modifies  system minute
     * @modifies  main_window
     *
     */

    /* The first tabstop. */
    const int tab1 = 2;

    /* The current working row. */
    int yy = 2;

    /* Input buffer. */
    int keystroke;

    /* Various output from the date command is processed in this buffer */
    char date_buffer[256];
    date_buffer[0] = 0;

    char year[5] = "";
    char month[3] = "";
    char day[3] = "";
    char hours[3] = "";
    char minutes[3] = "";
    char seconds[3] = "";

    /* buffer index */
    int idx = 0;

    int status = 0;

    FILE* fp;

    extern int terminate_signal;

    /* Update the footer window. */
    werase( footer_window );
    nwipe_gui_title( footer_window, selection_footer_text_entry );
    wrefresh( footer_window );

    fp = popen( "date +%M", "r" );
    if( fp == NULL )
    {
        nwipe_log( NWIPE_LOG_INFO, "popen:Failed to retrieve date +%M %s", date_buffer );
        mvwprintw( main_window, yy + 4, tab1, "popen:date command failed retrieving minute" );
    }

    if( fgets( date_buffer, sizeof( date_buffer ), fp ) == NULL )
    {
        nwipe_log( NWIPE_LOG_INFO, "fgets:failed to retrieve the minute %s", date_buffer );
        mvwprintw( main_window, yy + 5, tab1, "fgets:failed retrieving the minute" );
    }

    /* terminate string after fourth character removing any lf */
    date_buffer[2] = 0;

    pclose( fp );

    /* Set the buffer index to point to the end of the string, i.e the NULL */
    idx = strlen( date_buffer );

    do
    {
        /* Erase the main window. */
        werase( main_window );

        nwipe_gui_create_all_windows_on_terminal_resize( 0, selection_footer_text_entry );

        /* Add a border. */
        box( main_window, 0, 0 );

        /* Add a title. */
        nwipe_gui_title( main_window, " Set System Minute " );

        /* Initialize the working row. */
        yy = 4;

        mvwprintw(
            main_window, yy++, tab1, "Enter the current minute, two numeric digits, i.e 01, return key to submit" );

        /* Print this line last so that the cursor is in the right place. */
        mvwprintw( main_window, 2, tab1, ">%s", date_buffer );

        /* Reveal the cursor. */
        curs_set( 1 );

        /* Refresh the window. */
        wrefresh( main_window );

        /* Wait 250ms for input from getch, if nothing getch will then continue,
         * This is necessary so that the while loop can be exited by the
         * terminate_signal e.g.. the user pressing control-c to exit.
         * Do not change this value, a higher value means the keys become
         * sluggish, any slower and more time is spent unnecessarily looping
         * which wastes CPU cycles.
         */
        timeout( 250 );  // block getch() for 250ms.
        keystroke = getch();  // Get a keystroke.
        timeout( -1 );  // Switch back to blocking mode.

        switch( keystroke )
        {
            /* Escape key. */
            case 27:
                return;

            case KEY_BACKSPACE:
            case KEY_LEFT:
            case 127:

                if( idx > 0 )
                {
                    date_buffer[--idx] = 0;
                }

                break;

        } /* switch keystroke */

        if( ( keystroke >= ' ' && keystroke <= '~' ) && keystroke != '\"' && idx < FIELD_LENGTH && idx < 4 )
        {
            date_buffer[idx++] = keystroke;
            date_buffer[idx] = 0;
            mvwprintw( main_window, 2, tab1, ">%s", date_buffer );
        }

        /* Hide the cursor. */
        curs_set( 0 );

    } while( keystroke != 10 && terminate_signal != 1 );

    /* Write year back to system */
    status = read_system_datetime( year, month, day, hours, minutes, seconds );
    if( status != 0 )
    {
        nwipe_log( NWIPE_LOG_ERROR, "func:read_system_datetime failed, see previous messages for detail" );
    }

    strncpy( minutes, date_buffer, 2 );

    status = write_system_datetime( year, month, day, hours, minutes, seconds );
    if( status != 0 )
    {
        nwipe_log( NWIPE_LOG_ERROR, "func:write_system_datetime failed, see previous messages for detail" );
    }

} /* End of nwipe_gui_set_system_minute() */

void nwipe_gui_load( void )
{
    /**
     * Prints the system load average to the statistics window.
     *
     * @modifies stat_window      Prints the system load average to the statistics window.
     *
     */

    /* A file handle for the stat file. */
    FILE* nwipe_fp;

    /* The one, five, and fifteen minute load averages. */
    float load_01;
    float load_05;
    float load_15;

    /* Open the loadavg file. */
    nwipe_fp = fopen( NWIPE_KNOB_LOADAVG, "r" );

    /* Print the label. */
    mvwprintw( stats_window, NWIPE_GUI_STATS_LOAD_Y, NWIPE_GUI_STATS_LOAD_X, "Load Averages:" );

    if( nwipe_fp )
    {
        /* The load averages are the first three numbers in the file. */
        if( 3 == fscanf( nwipe_fp, "%f %f %f", &load_01, &load_05, &load_15 ) )
        {
            /* Print the load average. */
            mvwprintw( stats_window,
                       NWIPE_GUI_STATS_LOAD_Y,
                       NWIPE_GUI_STATS_TAB,
                       "%04.2f %04.2f %04.2f",
                       load_01,
                       load_05,
                       load_15 );
        }
        else
        {
            /* Print an error. */
            mvwprintw( stats_window, NWIPE_GUI_STATS_LOAD_Y, NWIPE_GUI_STATS_TAB, "(fscanf error %i)", errno );
        }

        /* Close the loadavg file. */
        fclose( nwipe_fp );
    }
    else
    {
        mvwprintw( stats_window, NWIPE_GUI_STATS_LOAD_Y, NWIPE_GUI_STATS_TAB, "(fopen error %i)", errno );
    }

} /* nwipe_gui_load */

void* nwipe_gui_status( void* ptr )
{
    /**
     * Shows runtime statistics and overall progress.
     *
     * @parameter count           The number of contexts in the array.
     * @parameter c               An array of device contexts.
     *
     * @modifies  main_window     Prints information into the main window.
     * @modifies  c[].throughput  Updates the i/o throughput value.
     *
     */

    extern int terminate_signal;

    nwipe_thread_data_ptr_t* nwipe_thread_data_ptr;
    nwipe_thread_data_ptr = (nwipe_thread_data_ptr_t*) ptr;

    nwipe_context_t** c;
    nwipe_misc_thread_data_t* nwipe_misc_thread_data;
    int count;

    c = nwipe_thread_data_ptr->c;
    nwipe_misc_thread_data = nwipe_thread_data_ptr->nwipe_misc_thread_data;
    count = nwipe_misc_thread_data->nwipe_selected;

    char nomenclature_result_str[NOMENCLATURE_RESULT_STR_SIZE]; /* temporary usage */

    /* Spinner character */
    char spinner_string[2];

    /* Create the finish message, this changes based on whether PDF creation is enabled
     * and whether a logfile has been specified
     */
    char finish_message[NWIPE_GUI_FOOTER_W + 132];
    if( nwipe_options.logfile[0] == 0 && nwipe_options.PDF_enable != 0 )
    {
        snprintf( finish_message,
                  sizeof( finish_message ),
                  "Wipe finished - press enter to create pdfs & exit. Logged to STDOUT" );
    }
    else
    {
        if( nwipe_options.logfile[0] != 0 && nwipe_options.PDF_enable != 0 )
        {
            snprintf( finish_message,
                      sizeof( finish_message ),
                      "Wipe finished - press enter to create pdfs & exit. Logged to %s",
                      nwipe_options.logfile );
        }
        else
        {
            if( nwipe_options.logfile[0] != 0 && nwipe_options.PDF_enable == 0 )
            {
                snprintf( finish_message,
                          sizeof( finish_message ),
                          "Wipe finished - press enter to exit (pdfs disabled in config). Logged to %s",
                          nwipe_options.logfile );
            }
            else
            {
                if( nwipe_options.logfile[0] == 0 && nwipe_options.PDF_enable == 0 )
                {
                    snprintf( finish_message,
                              sizeof( finish_message ),
                              "Wipe finished - press enter to exit (pdfs disabled in config). Logged to STDOUT" );
                }
                else
                {
                    /* This is a catch all something unexpected happens with the above logic */
                    snprintf( finish_message,
                              sizeof( finish_message ),
                              "Wipe finished - press enter to exit. Logged to STDOUT" );
                }
            }
        }
    }

    /* We count time from when this function is first called. */
    static time_t nwipe_time_start = 0;

    /* Whether the screen has been blanked by the user. */
    static int nwipe_gui_blank = 0;

    /* The current time. */
    time_t nwipe_time_now;

    /* The time when all wipes ended */
    time_t nwipe_time_stopped;

    /* The index of the element that is visible in the first slot. */
    static int offset;

    /* The number of elements that we can show in the window. */
    int slots;

    /* Window dimensions. */
    int wlines;
    int wcols;

    /* Generic loop variable. */
    int i;

    /* The current working line in the main window. */
    int yy;

    /* User input buffer. */
    int keystroke;

    /* controls main while loop */
    int loop_control;

    /* The combined througput of all processes. */
    nwipe_misc_thread_data->throughput = 0;

    /* The estimated runtime of the slowest device. */
    nwipe_misc_thread_data->maxeta = 0;

    /* The combined number of errors of all processes. */
    nwipe_misc_thread_data->errors = 0;

    /* Time values. */
    int nwipe_hh;
    int nwipe_mm;
    int nwipe_ss;

    struct timespec tim, tim2;
    tim.tv_sec = 0;
    tim.tv_nsec = 100000000L; /* sleep for 0.1 seconds */

    /* Throughput variables */
    u64 nwipe_throughput;

    /* The number of active wipe processes. */
    /* Set to 1 initially to start loop.    */
    int nwipe_active = 1;

    /* Used in the gui status loop to trap a failure of the halfdelay(), getch() mechanism to block for the designated
     * period */
    int expected_iterations;

    /* Used in the selection loop to trap a failure of the timeout(), getch() mechanism to block for the designated
     * period, initialise the counter */
    int iteration_counter = 0;

    time_t previous_iteration_timestamp = time( NULL );

    /* Calculate Maximum allowed iterations per second (typically 20), which is double the expected iterations
     * (typically 10) */
    expected_iterations = ( 1000 / GETCH_GUI_STATS_UPDATE_MS ) * 2;

    if( nwipe_time_start == 0 )
    {
        /* This is the first time that we have been called. */
        nwipe_time_start = time( NULL ) - 1;
    }

    nwipe_gui_title( footer_window, end_wipe_footer );

    loop_control = 1;

    while( loop_control )
    {
        /* IMPORTANT ! Halfdelay(1) causes getch() to pause for 0.1 secs. This is important for two reasons.
         * 1. Pauses the getch for 0.1 secs so that the screen is only updated max 10 times/sec. Without
         *    this delay the loop would run hundreds of times per sec maxing out the core.
         * 2. By keeping the delay below 0.2 seconds, i.e 0.1, it makes the keypress and resizing
         *    nice and responsive.
         */
        halfdelay( GETCH_GUI_STATS_UPDATE_MS );  // Important, don't change this unless you know what you are doing !
                                                 // Related to getch().

        keystroke = getch();  // Get user input.

        iteration_counter++;

        /* Much like the same check we perform in the nwipe_gui_select() function, here we check that we are not looping
         * any faster than as defined by the halfdelay() function above, typically this loop runs at 10 times a second.
         * This check makes sure that if the loop runs faster than double this value i.e 20 times a second then the
         * program exits. This check is therefore determining whether the getch() function is returning immediately
         * rather than blocking for the defined period of 100ms. Why is this necessary? Some terminals (konsole &
         * deriviatives) that are exited while nwipe is still running fail to terminate nwipe this causes the
         * halfdelay()/getch() functions to immediately fail causing the loop frequency to drastically increase. We
         * detect that speed increase here and therefore close down nwipe. This doesn't affect the use of the tmux
         * terminal by which you can detach and reattach to running nwipe processes. tmux still works correctly.
         */
        if( previous_iteration_timestamp == time( NULL ) )
        {
            if( iteration_counter > expected_iterations )
            {
                nwipe_log( NWIPE_LOG_ERROR,
                           "GUI.c,nwipe_gui_status(), loop runaway, did you close the terminal without exiting "
                           "nwipe? Initiating shutdown now." );
                /* Issue signal to nwipe to shutdown immediately but gracefully */
                terminate_signal = 1;
            }
        }
        else
        {
            /* new second, so reset counter */
            iteration_counter = 0;
            previous_iteration_timestamp = time( NULL );
        }

        /* Get the current time. */
        if( nwipe_active && terminate_signal != 1 )
        {
            nwipe_time_now = time( NULL );
            nwipe_time_stopped = nwipe_time_now;
        }
        else
        {
            nwipe_time_now = nwipe_time_stopped;
        }

        /* Erase the main window. */
        werase( main_window );

        /* Erase the stats window. */
        werase( stats_window );

        /* Erase the footer window */
        werase( footer_window );

        /* Only repaint the windows on terminal resize if the user hasn't blanked the screen */
        if( nwipe_gui_blank == 0 )
        {
            if( nwipe_active != 0 )
            {
                /* if resizing the terminal during a wipe a specific footer is required */
                nwipe_gui_create_all_windows_on_terminal_resize( 0, end_wipe_footer );
            }
            else
            {
                /* and if the wipes have finished a different footer is required */
                nwipe_gui_create_all_windows_on_terminal_resize( 0, finish_message );
            }
        }

        /* Initialize our working offset to the third line. */
        yy = 2;

        /* Get the window dimensions. */
        getmaxyx( main_window, wlines, wcols );

        /* Less four lines for the box and padding. */
        slots = wlines - 4;

        /* Each element prints three lines. */
        slots /= 3;

        if( nwipe_active == 0 || terminate_signal == 1 )
        {
            nwipe_gui_title( footer_window, finish_message );

            // Refresh the footer_window ;
            wnoutrefresh( footer_window );
        }

        if( terminate_signal == 1 )
        {
            loop_control = 0;
        }

        if( keystroke > 0x0a && keystroke < 0x7e && nwipe_gui_blank == 1 )
        {
            tft_saver = 0;
            nwipe_init_pairs();
            nwipe_gui_create_all_windows_on_terminal_resize( 1, end_wipe_footer );

            /* Show screen */
            nwipe_gui_blank = 0;

            /* Set background */
            wbkgdset( stdscr, COLOR_PAIR( 1 ) );
            wclear( stdscr );

            /* Unhide panels */
            show_panel( header_panel );
            show_panel( footer_panel );
            show_panel( stats_panel );
            show_panel( options_panel );
            show_panel( main_panel );

            /* Reprint the footer */
            nwipe_gui_title( footer_window, end_wipe_footer );

            // Refresh the footer_window ;
            wnoutrefresh( footer_window );

            /* Update panels */
            update_panels();
            doupdate();
        }
        else if( keystroke > 0 )
        {

            switch( keystroke )
            {

                case 'b':
                case 'B':

                    if( nwipe_gui_blank == 0 && tft_saver != 1 )
                    {
                        /* grey text on black background */
                        tft_saver = 1;
                        nwipe_init_pairs();
                        nwipe_gui_create_all_windows_on_terminal_resize( 1, end_wipe_footer );
                    }
                    else
                    {
                        if( nwipe_gui_blank == 0 && tft_saver == 1 )
                        {
                            /* Blank screen. */
                            tft_saver = 0;
                            nwipe_gui_blank = 1;
                            hide_panel( header_panel );
                            hide_panel( footer_panel );
                            hide_panel( stats_panel );
                            hide_panel( options_panel );
                            hide_panel( main_panel );
                        }

                        /* Set the background style. */
                        wbkgdset( stdscr, COLOR_PAIR( 7 ) );
                        wclear( stdscr );
                    }

                    break;

                case KEY_DOWN:
                case 'j':
                case 'J':

                    /* Scroll down. */
                    offset += 1;

                    if( count < slots )
                    {
                        offset = 0;
                    }

                    else if( offset + slots > count )
                    {
                        offset = count - slots;
                    }

                    break;

                case KEY_UP:
                case 'k':
                case 'K':

                    /* Scroll up. */
                    offset -= 1;

                    if( offset < 0 )
                    {
                        offset = 0;
                    }

                    break;

                case ' ':
                case 0x0a:

                    /* Check whether we have finished all wipes, if yes exit while loop if user pressed spacebar or
                     * return. */
                    if( !nwipe_active || terminate_signal == 1 )
                    {
                        loop_control = 0;
                    }

                    break;

                default:

                    /* Do nothing. */
                    break;
            }

        } /* keystroke */

        /* If wipe has completed and user has specified auto poweroff or nowait then we can skip waiting for the user to
         * press return */
        if( !nwipe_active )
        {
            if( nwipe_options.autopoweroff || nwipe_options.nowait )
            {
                loop_control = 0;
            }
        }

        /* Update data in statistics & main windows only if we're in 'gui' mode and only if a wipe has started */
        if( global_wipe_status == 1 )
        {
            /* Always run compute_stats() as we need to whether any threads are still active */
            if( terminate_signal != 1 )
            {
                nwipe_active = compute_stats( ptr );  // Returns number of active wipe threads
            }

            /* Only print the stats if the user hasn't blanked the screen */
            if( nwipe_gui_blank == 0 )
            {

                /* Print information for the user. */
                for( i = offset; i < offset + slots && i < count; i++ )
                {
                    /* Print the device details. */
                    mvwprintw( main_window,
                               yy++,
                               2,
                               "%s %s [%s] ",
                               c[i]->device_name,
                               c[i]->device_type_str,
                               c[i]->device_size_text );
                    wprintw_temperature( c[i] );
                    wprintw( main_window, " %s/%s", c[i]->device_model, c[i]->device_serial_no );

                    /* Check whether the child process is still running the wipe. */
                    if( c[i]->wipe_status == 1 )
                    {
                        /* Print percentage and pass information. */
                        mvwprintw( main_window,
                                   yy++,
                                   4,
                                   "[%5.2f%%, round %i of %i, pass %i of %i] ",
                                   c[i]->round_percent,
                                   c[i]->round_working,
                                   c[i]->round_count,
                                   c[i]->pass_working,
                                   c[i]->pass_count );

                    } /* child running */
                    else
                    {
                        if( c[i]->result == 0 )
                        {
                            mvwprintw( main_window, yy++, 4, "[%05.2f%% complete, SUCCESS! ", c[i]->round_percent );
                        }
                        else if( c[i]->signal )
                        {
                            wattron( main_window, COLOR_PAIR( 9 ) );
                            mvwprintw( main_window, yy++, 4, "(>>> FAILURE! <<<, signal %i) ", c[i]->signal );
                            wattroff( main_window, COLOR_PAIR( 9 ) );
                        }
                        else
                        {
                            wattron( main_window, COLOR_PAIR( 9 ) );
                            mvwprintw( main_window, yy++, 4, "(>>> IOERROR! <<<, code %i) ", c[i]->result );
                            wattroff( main_window, COLOR_PAIR( 9 ) );
                        }

                    } /* child returned */

                    if( c[i]->verify_errors )
                    {
                        wprintw( main_window, "[verr:%llu] ", c[i]->verify_errors );
                    }
                    if( c[i]->pass_errors )
                    {
                        wprintw( main_window, "[perr:%llu] ", c[i]->pass_errors );
                    }
                    if( c[i]->wipe_status == 1 )
                    {
                        switch( c[i]->pass_type )
                        {
                            /* Each text field in square brackets should be the same number of characters
                             * to retain output in columns */
                            case NWIPE_PASS_FINAL_BLANK:
                                if( !c[i]->sync_status )
                                {
                                    wprintw( main_window, "[ blanking] " );
                                }
                                break;

                            case NWIPE_PASS_FINAL_OPS2:
                                if( !c[i]->sync_status )
                                {
                                    wprintw( main_window, "[OPS2final] " );
                                }
                                break;

                            case NWIPE_PASS_WRITE:
                                if( !c[i]->sync_status )
                                {
                                    wprintw( main_window, "[ writing ] " );
                                }
                                break;

                            case NWIPE_PASS_VERIFY:
                                if( !c[i]->sync_status )
                                {
                                    wprintw( main_window, "[verifying] " );
                                }
                                break;

                            case NWIPE_PASS_NONE:
                                break;
                        }

                        if( c[i]->sync_status )
                        {
                            wprintw( main_window, "[ syncing ] " );
                        }
                    }

                    /* Determine throughput nomenclature for this drive and output drives throughput to GUI */
                    Determine_C_B_nomenclature(
                        c[i]->throughput, nomenclature_result_str, NOMENCLATURE_RESULT_STR_SIZE );

                    wprintw( main_window, "[%s/s] ", nomenclature_result_str );

                    /* Insert whitespace. */
                    yy += 1;

                    /* Increment the next spinner character for this context if the thread is active */
                    if( c[i]->wipe_status == 1 )
                    {
                        spinner( c, i );
                        spinner_string[0] = c[i]->spinner_character[0];
                    }
                    else
                    {
                        /* If the wipe thread is no longer active, replace the spinner with a space */
                        spinner_string[0] = ' ';
                    }
                    spinner_string[1] = 0;
                    wprintw( main_window, " %s ", spinner_string );
                }

                if( offset > 0 )
                {
                    mvwprintw( main_window, 1, wcols - 8, " More " );
                    waddch( main_window, ACS_UARROW );
                }

                if( count - offset > slots )
                {
                    mvwprintw( main_window, wlines - 2, wcols - 8, " More " );
                    waddch( main_window, ACS_DARROW );
                }

                /* Box the main window. */
                box( main_window, 0, 0 );

                /* Refresh the main window. */
                wnoutrefresh( main_window );

                /* Update the load average field, but only if we are still wiping */
                if( nwipe_active && terminate_signal != 1 )
                {
                    nwipe_gui_load();
                }

                nwipe_throughput = nwipe_misc_thread_data->throughput;

                /* Determine the nomenclature for the combined throughput */
                Determine_C_B_nomenclature( nwipe_throughput, nomenclature_result_str, NOMENCLATURE_RESULT_STR_SIZE );

                /* Print the combined throughput. */
                mvwprintw( stats_window, NWIPE_GUI_STATS_THROUGHPUT_Y, NWIPE_GUI_STATS_THROUGHPUT_X, "Throughput:" );

                mvwprintw(
                    stats_window, NWIPE_GUI_STATS_THROUGHPUT_Y, NWIPE_GUI_STATS_TAB, "%s/s", nomenclature_result_str );

                /* Change the current time into a delta. */
                nwipe_time_now -= nwipe_time_start;

                /* Put the delta into HH:mm:ss form. */
                nwipe_hh = nwipe_time_now / 3600;
                nwipe_time_now %= 3600;
                nwipe_mm = nwipe_time_now / 60;
                nwipe_time_now %= 60;
                nwipe_ss = nwipe_time_now;

                /* Print the runtime. */
                mvwprintw( stats_window, NWIPE_GUI_STATS_RUNTIME_Y, 1, "Runtime:" );
                mvwprintw( stats_window,
                           NWIPE_GUI_STATS_RUNTIME_Y,
                           NWIPE_GUI_STATS_TAB,
                           "%02i:%02i:%02i",
                           nwipe_hh,
                           nwipe_mm,
                           nwipe_ss );

                mvwprintw( stats_window, NWIPE_GUI_STATS_ETA_Y, 1, "Remaining:" );

                time_t nwipe_maxeta = nwipe_misc_thread_data->maxeta;
                if( nwipe_maxeta > 0 )
                {
                    /* Do it again for the estimated runtime remaining. */
                    nwipe_hh = nwipe_maxeta / 3600;
                    nwipe_maxeta %= 3600;
                    nwipe_mm = nwipe_maxeta / 60;
                    nwipe_maxeta %= 60;
                    nwipe_ss = nwipe_maxeta;

                    /* Print the estimated runtime remaining. */
                    mvwprintw( stats_window,
                               NWIPE_GUI_STATS_ETA_Y,
                               NWIPE_GUI_STATS_TAB,
                               "%02i:%02i:%02i",
                               nwipe_hh,
                               nwipe_mm,
                               nwipe_ss );
                }

                /* Print the error count. */
                mvwprintw( stats_window, NWIPE_GUI_STATS_ERRORS_Y, NWIPE_GUI_STATS_ERRORS_X, "Errors:" );
                mvwprintw( stats_window,
                           NWIPE_GUI_STATS_ERRORS_Y,
                           NWIPE_GUI_STATS_TAB,
                           "  %llu",
                           nwipe_misc_thread_data->errors );

                /* Add a border. */
                box( stats_window, 0, 0 );

                /* Add a title. */
                mvwprintw( stats_window, 0, ( NWIPE_GUI_STATS_W - strlen( stats_title ) ) / 2, "%s", stats_title );

                /* Refresh internal representation of stats window */
                wnoutrefresh( stats_window );

                /* Output all windows to screen */
                doupdate();

            }  // end blank screen if

        }  // end wipes have started if

    } /* End of while loop */

    nwipe_gui_title( footer_window, finish_message );
    terminate_signal = 1;

    return NULL;
} /* nwipe_gui_status */

int compute_stats( void* ptr )
{
    nwipe_thread_data_ptr_t* nwipe_thread_data_ptr;
    nwipe_thread_data_ptr = (nwipe_thread_data_ptr_t*) ptr;

    nwipe_context_t** c;
    nwipe_misc_thread_data_t* nwipe_misc_thread_data;

    c = nwipe_thread_data_ptr->c;
    nwipe_misc_thread_data = nwipe_thread_data_ptr->nwipe_misc_thread_data;
    int count = nwipe_misc_thread_data->nwipe_selected;

    int nwipe_active = 0;
    int i;

    time_t nwipe_time_now = time( NULL );

    nwipe_misc_thread_data->throughput = 0;
    nwipe_misc_thread_data->maxeta = 0;
    nwipe_misc_thread_data->errors = 0;

    /* Enumerate all contexts to compute statistics. */
    for( i = 0; i < count; i++ )
    {
        /* Check whether the child process is still running the wipe. */
        if( c[i]->wipe_status == 1 )
        {
            /* Increment the child counter. */
            nwipe_active += 1;

            /* Even if the wipe has finished ALWAYS run the stats one last time so the final SUCCESS percentage value is
             * correct. Maintain a rolling average of throughput. */
            nwipe_update_speedring( &c[i]->speedring, c[i]->round_done, nwipe_time_now );

            if( c[i]->speedring.timestotal > 0 && c[i]->wipe_status == 1 )
            {
                /* Update the current average throughput in bytes-per-second. */
                c[i]->throughput = c[i]->speedring.bytestotal / c[i]->speedring.timestotal;

                /* Only update the estimated remaining runtime if the
                 * throughput for a given drive is greater than 100,000 bytes per second
                 * This prevents enormous ETA's being calculated on an unresponsive
                 * drive */
                if( c[i]->throughput > 100000 )
                {
                    c[i]->eta = ( c[i]->round_size - c[i]->round_done ) / c[i]->throughput;

                    if( c[i]->eta > nwipe_misc_thread_data->maxeta )
                    {
                        nwipe_misc_thread_data->maxeta = c[i]->eta;
                    }
                }
            }

            /* Calculate the average throughput */
            c[i]->throughput = (double) c[i]->round_done / (double) difftime( nwipe_time_now, c[i]->start_time );
        }

        /* Update the percentage value. */
        c[i]->round_percent = (double) c[i]->round_done / (double) c[i]->round_size * 100;

        if( c[i]->wipe_status == 1 )
        {
            /* Accumulate combined throughput. */
            nwipe_misc_thread_data->throughput += c[i]->throughput;
        }

        /* Accumulate the error count. */
        nwipe_misc_thread_data->errors += c[i]->pass_errors;
        nwipe_misc_thread_data->errors += c[i]->verify_errors;
        nwipe_misc_thread_data->errors += c[i]->fsyncdata_errors;

        /* Read the drive temperature values */
        //        if( nwipe_time_now > ( c[i]->temp1_time + 60 ) )
        //        {
        //            nwipe_update_temperature( c[i] );
        //        }

    } /* for statistics */

    return nwipe_active;
}

void nwipe_update_speedring( nwipe_speedring_t* speedring, u64 speedring_bytes, time_t speedring_now )
{

    if( speedring->timeslast == 0 )
    {
        /* Ignore the first sample and initialize. */
        speedring->timeslast = speedring_now;
        return;
    }

    if( speedring_now - speedring->timeslast < NWIPE_KNOB_SPEEDRING_GRANULARITY )
    {
        /* Avoid jitter caused by frequent updates. */
        return;
    }

    /* Subtract the oldest speed sample from the accumulator. */
    speedring->bytestotal -= speedring->bytes[speedring->position];
    speedring->timestotal -= speedring->times[speedring->position];

    /* Put the latest bytes-per-second sample into the ring buffer. */
    speedring->bytes[speedring->position] = speedring_bytes - speedring->byteslast;
    speedring->times[speedring->position] = speedring_now - speedring->timeslast;

    /* Add the newest speed sample to the accumulator. */
    speedring->bytestotal += speedring->bytes[speedring->position];
    speedring->timestotal += speedring->times[speedring->position];

    /* Remember the last sample. */
    speedring->byteslast = speedring_bytes;
    speedring->timeslast = speedring_now;

    if( ++speedring->position >= NWIPE_KNOB_SPEEDRING_SIZE )
    {
        speedring->position = 0;
    }
}

int spinner( nwipe_context_t** ptr, int device_idx )
{
    nwipe_context_t** c;

    c = ptr;

    /* The spinner characters |/-\|/-\ */
    char sc[9] = "|/-\\|/-\\/";

    /* Check sanity of index */
    if( c[device_idx]->spinner_idx < 0 || c[device_idx]->spinner_idx > 7 )
    {
        return 1;
    }

    c[device_idx]->spinner_character[0] = sc[c[device_idx]->spinner_idx];

    c[device_idx]->spinner_idx++;

    if( c[device_idx]->spinner_idx > 7 )
    {
        c[device_idx]->spinner_idx = 0;
    }

    return 0;
}

void temp1_flash( nwipe_context_t* c )
{
    if( c->temp1_flash_rate_counter < c->temp1_flash_rate )
    {
        c->temp1_flash_rate_counter++;
    }
    else
    {
        c->temp1_flash_rate_counter = 0;
        if( c->temp1_flash_rate_status == 0 )
        {
            c->temp1_flash_rate_status = 1;
        }
        else
        {
            c->temp1_flash_rate_status = 0;
        }
    }
}

void wprintw_temperature( nwipe_context_t* c )
{
    /* See header for description of function
     */

    int temp_highest_limit;
    int temp_high_limit;
    int temp_low_limit;
    int temp_lowest_limit;

    int local_temp1_input = c->temp1_input;
    int local_temp1_crit = c->temp1_crit;
    int local_temp1_max = c->temp1_max;
    int local_temp1_min = c->temp1_min;
    int local_temp1_lcrit = c->temp1_lcrit;

    /* Initialise */
    temp_highest_limit = NO_TEMPERATURE_DATA;
    temp_high_limit = NO_TEMPERATURE_DATA;
    temp_low_limit = NO_TEMPERATURE_DATA;
    temp_lowest_limit = NO_TEMPERATURE_DATA;

#if 0
    /* NOTE TEST Function, TEST Function #if 0 when not testing
     * Should increment temperature back and forth between +10 to -10
     * while changing the color based on the settings such as
     * c->temp1_crit and others below
     */
    if( c->test_use1 > 12 || c->test_use1 < -12 )
    {
        c->test_use1 = 0; // the value
        c->test_use2 = 0; // direction 0 = -- or 1 = ++
    }
    if( c->test_use1 >= 10 )
    {
        c->test_use2 = 0;
    }
    else
    {
        if( c->test_use1 <= -10 )
        {
            c->test_use2 = 1;
        }
    }
    if( c->test_use2 == 0 )
    {
        c->test_use1--;
    }
    else
    {
        c->test_use1++;
    }

    /* Five test cases to test temperature color logic
     * test only with temperatures in the range -8 to +8
     * test with each set of five for expected result if
     * changes are made.
     *
     * Uncomment only one group in turn to be tested.
     */
    local_temp1_input = c->test_use1;
    //
    // Expected result - white on blue between +5 & -5, white on red above 5
    // white on black below -5
    local_temp1_crit = NO_TEMPERATURE_DATA;
    local_temp1_max = 5;
    local_temp1_min = -5;
    local_temp1_lcrit = NO_TEMPERATURE_DATA;
    //
    // Expected result - white on blue between +5 & -5, white on red above 5
    // white on black below -5
    //local_temp1_crit = 5;
    //local_temp1_max = NO_TEMPERATURE_DATA;
    //local_temp1_min = NO_TEMPERATURE_DATA;
    //local_temp1_lcrit = -5;
    //
    // Expected result - white on blue 5 to -5, 5-7 red on blue,
    // 8+ white on red, -5 to-7 black on blue, less than -7 white on black
    //local_temp1_crit = 8;
    //local_temp1_max = 5;
    //local_temp1_min = -5;
    //local_temp1_lcrit = -8;
    //
    // Expected result - white on blue 5 to -5, 5-7 red on blue,
    // 8+ white on red, -5 to-7 black on blue, less than -7 white on black
    //local_temp1_crit = 5;
    //local_temp1_max = 8;
    //local_temp1_min = -8;
    //local_temp1_lcrit = -5;
    //
    // Expected result - always white text on blue background
    //local_temp1_crit = NO_TEMPERATURE_DATA;
    //local_temp1_max = NO_TEMPERATURE_DATA;
    //local_temp1_min = NO_TEMPERATURE_DATA;
    //local_temp1_lcrit = NO_TEMPERATURE_DATA;
#endif

    /* Depending upon the drive firmware, the meaning of 'high critical' & 'max'
     * and 'low critical' & 'low' can be interchanged. First validate for 'no data'
     * (1000000) and also a 0 in 'high critical' and 'max', then  assign the values
     * to our four variables in the appropriate order.
     */

    /* Validate critical high value & max for 0, if 0 it's invalid, change to 1000000
     */

    /* Assign temp1_crit & temp1_max to local variables as we are going to alter
     * them if 0, as they may be updated elsewhere we don't want them changed back half
     * way through our processing. This is only necessary for the high temperatures and
     * not the low temperatures as low temperatures may well be 0.
     */

    if( local_temp1_crit == 0 )
    {
        local_temp1_crit = NO_TEMPERATURE_DATA;
    }
    if( local_temp1_max == 0 )
    {
        local_temp1_max = NO_TEMPERATURE_DATA;
    }

    /* Check which way around they are */
    if( local_temp1_crit != NO_TEMPERATURE_DATA && local_temp1_max != NO_TEMPERATURE_DATA )
    {
        if( local_temp1_crit > local_temp1_max )
        {
            temp_highest_limit = local_temp1_crit;
            temp_high_limit = local_temp1_max;
        }
        else
        {
            temp_highest_limit = local_temp1_max;
            temp_high_limit = local_temp1_crit;
        }
    }
    else
    {
        /* If only one or the other is present then assign that value to both high critical and max
         */
        if( local_temp1_crit == NO_TEMPERATURE_DATA && local_temp1_max != NO_TEMPERATURE_DATA )
        {
            temp_highest_limit = local_temp1_max;
            temp_high_limit = local_temp1_max;
        }
        else
        {
            /* If high critical is present but max is not, assign high critical to both */
            if( local_temp1_crit != NO_TEMPERATURE_DATA && local_temp1_max == NO_TEMPERATURE_DATA )
            {
                temp_highest_limit = local_temp1_crit;
                temp_high_limit = local_temp1_crit;
            }
            else
            {
                /* neither is present so mark both locals as not present */
                temp_highest_limit = NO_TEMPERATURE_DATA;
                temp_high_limit = NO_TEMPERATURE_DATA;
            }
        }
    }

    /* Now do the same for the low critical limit and low limit. */

    /* Check which way around they are */
    if( local_temp1_lcrit != NO_TEMPERATURE_DATA && local_temp1_min != NO_TEMPERATURE_DATA )
    {
        if( local_temp1_lcrit < local_temp1_min )
        {
            temp_lowest_limit = local_temp1_lcrit;
            temp_low_limit = local_temp1_min;
        }
        else
        {
            temp_lowest_limit = local_temp1_min;
            temp_low_limit = local_temp1_lcrit;
        }
    }
    else
    {
        /* If only one or the other is present then assign that value to both high critical and max
         */
        if( local_temp1_lcrit == NO_TEMPERATURE_DATA && local_temp1_min != NO_TEMPERATURE_DATA )
        {
            temp_lowest_limit = local_temp1_min;
            temp_low_limit = local_temp1_min;
        }
        else
        {
            /* If high critical is present but max is not, assign high critical to both */
            if( local_temp1_lcrit != NO_TEMPERATURE_DATA && local_temp1_min == NO_TEMPERATURE_DATA )
            {
                temp_lowest_limit = local_temp1_lcrit;
                temp_low_limit = local_temp1_lcrit;
            }
            else
            {
                /* neither is present so mark both locals as not present */
                temp_lowest_limit = NO_TEMPERATURE_DATA;
                temp_low_limit = NO_TEMPERATURE_DATA;
            }
        }
    }

    /* if drive temperature has exceeded the critical temperature if available
     */
    if( ( local_temp1_input >= temp_highest_limit ) && ( local_temp1_input != NO_TEMPERATURE_DATA )
        && ( temp_highest_limit != NO_TEMPERATURE_DATA ) )
    {
        /* white on red */
        wattron( main_window, COLOR_PAIR( 6 ) );
        wprintw( main_window, "[%dC]", local_temp1_input );
        wattroff( main_window, COLOR_PAIR( 6 ) );
    }
    else
    {
        /* if drive temperature has exceeded the max temperature if available
         */
        if( ( local_temp1_input >= temp_high_limit ) && ( local_temp1_input <= temp_highest_limit )
            && ( local_temp1_input != NO_TEMPERATURE_DATA ) && ( temp_high_limit != NO_TEMPERATURE_DATA ) )
        {
            /* red on blue */
            wattron( main_window, COLOR_PAIR( 3 ) );
            wprintw( main_window, "[%dC]", local_temp1_input );
            wattroff( main_window, COLOR_PAIR( 3 ) );
        }
        else
        {
            /* if drive temperature is below the lowest critical temperature and the critical value is present
             */
            if( ( local_temp1_input <= temp_lowest_limit ) && ( temp_lowest_limit != NO_TEMPERATURE_DATA )
                && ( local_temp1_input != NO_TEMPERATURE_DATA ) )
            {
                /* white on black */
                wattron( main_window, COLOR_PAIR( 14 ) );
                wprintw( main_window, "[%dC]", local_temp1_input );
                wattroff( main_window, COLOR_PAIR( 14 ) );
            }
            else
            {
                /* if drive temperature is below the minimum but above the lowest temperature and the value is present
                 */
                if( ( ( local_temp1_input <= temp_low_limit ) && ( local_temp1_input >= temp_lowest_limit )
                      && ( local_temp1_input != NO_TEMPERATURE_DATA ) && ( temp_low_limit != NO_TEMPERATURE_DATA ) ) )
                {
                    /* black on blue */
                    wattron( main_window, COLOR_PAIR( 11 ) );
                    wprintw( main_window, "[%dC]", local_temp1_input );
                    wattroff( main_window, COLOR_PAIR( 11 ) );
                }
                else
                {
                    if( local_temp1_input != NO_TEMPERATURE_DATA )
                    {
                        /* Default white on blue */
                        wprintw( main_window, "[%dC]", local_temp1_input );
                    }
                    else
                    {
                        /* Default white on blue */
                        wprintw( main_window, "[--C]" );
                    }
                }
            }
        }
    }
}

char* str_truncate( int wcols, int start_column, const char* input, char* output, int output_length )
{
    /***
     * Truncate a string based on start position and terminal width
     */

    int length, idx = 0;

    length = wcols - start_column - 1;
    idx = 0;
    while( idx < output_length && idx < length )
    {
        output[idx] = input[idx];
        idx++;
    }
    /* terminate the string */
    output[idx] = 0;

    return output;
}<|MERGE_RESOLUTION|>--- conflicted
+++ resolved
@@ -1600,11 +1600,8 @@
     extern nwipe_prng_t nwipe_isaac;
     extern nwipe_prng_t nwipe_isaac64;
     extern nwipe_prng_t nwipe_aes_ctr_prng;
-<<<<<<< HEAD
     extern nwipe_prng_t nwipe_xoroshiro256_prng;
-=======
     extern nwipe_prng_t nwipe_add_lagg_fibonacci_prng;
->>>>>>> d40c28bf
 
     extern int terminate_signal;
 
@@ -1643,13 +1640,13 @@
     {
         focus = 2;
     }
-<<<<<<< HEAD
+    if( nwipe_options.prng == &nwipe_add_lagg_fibonacci_prng )
+    {
+        focus = 3;
+    }
     if( nwipe_options.prng == &nwipe_xoroshiro256_prng )
-=======
-    if( nwipe_options.prng == &nwipe_add_lagg_fibonacci_prng )
->>>>>>> d40c28bf
-    {
-        focus = 3;
+    {
+        focus = 4;
     }
     do
     {
@@ -1665,11 +1662,8 @@
         mvwprintw( main_window, yy++, tab1, "  %s", nwipe_twister.label );
         mvwprintw( main_window, yy++, tab1, "  %s", nwipe_isaac.label );
         mvwprintw( main_window, yy++, tab1, "  %s", nwipe_isaac64.label );
-<<<<<<< HEAD
+        mvwprintw( main_window, yy++, tab1, "  %s", nwipe_add_lagg_fibonacci_prng.label );
         mvwprintw( main_window, yy++, tab1, "  %s", nwipe_xoroshiro256_prng.label );
-=======
-        mvwprintw( main_window, yy++, tab1, "  %s", nwipe_add_lagg_fibonacci_prng.label );
->>>>>>> d40c28bf
         yy++;
 
         /* Print the cursor. */
@@ -1752,10 +1746,53 @@
                            tab1,
                            "Performs best on a 64-bit CPU. Use ISAAC if this system has a 32-bit CPU.   " );
                 break;
+  
             case 3:
-
-<<<<<<< HEAD
-            case 3:
+ 
+                mvwprintw( main_window,
+                           yy++,
+                           tab1,
+                           "ALFG (Additive Lagged Fibonacci Generator), is a class of PRNGs utilizing" );
+                mvwprintw( main_window,
+                           yy++,
+                           tab1,
+                           "the Fibonacci sequence with additive operations between lagged values. While" );
+                mvwprintw( main_window,
+                           yy++,
+                           tab1,
+                           "they offer a good balance between speed and randomness, it's important to note" );
+                mvwprintw( main_window,
+                           yy++,
+                           tab1,
+                           "that they provide lower levels of security, making them less suitable for" );
+                mvwprintw( main_window,
+                           yy++,
+                           tab1,
+                           "cryptographic applications. Their periodicity depends on the choice of lags" );
+                mvwprintw( main_window,
+                           yy++,
+                           tab1,
+                           "and arithmetic operations, potentially achieving large values, often 2^N or" );
+                mvwprintw( main_window,
+                           yy++,
+                           tab1,
+                           "higher, where N is the bit length of the states.                                " );
+                mvwprintw( main_window,
+                           yy++,
+                           tab1,
+                           "                                                                                " );
+                mvwprintw( main_window,
+                           yy++,
+                           tab1,
+                           "Efficient on CPUs of any bit width, particularly suited for non-cryptographic" );
+                mvwprintw( main_window,
+                           yy++,
+                           tab1,
+                           "applications requiring long sequences with a good speed-randomness trade-off.   " );
+                break;
+
+            case 4:
+
                 mvwprintw( main_window,
                            yy++,
                            tab1,
@@ -1800,48 +1837,6 @@
                            yy++,
                            tab1,
                            "especially for legacy systems, due to its efficiency and minimal demands.  " );
-=======
-                mvwprintw( main_window,
-                           yy++,
-                           tab1,
-                           "ALFG (Additive Lagged Fibonacci Generator), is a class of PRNGs utilizing" );
-                mvwprintw( main_window,
-                           yy++,
-                           tab1,
-                           "the Fibonacci sequence with additive operations between lagged values. While" );
-                mvwprintw( main_window,
-                           yy++,
-                           tab1,
-                           "they offer a good balance between speed and randomness, it's important to note" );
-                mvwprintw( main_window,
-                           yy++,
-                           tab1,
-                           "that they provide lower levels of security, making them less suitable for" );
-                mvwprintw( main_window,
-                           yy++,
-                           tab1,
-                           "cryptographic applications. Their periodicity depends on the choice of lags" );
-                mvwprintw( main_window,
-                           yy++,
-                           tab1,
-                           "and arithmetic operations, potentially achieving large values, often 2^N or" );
-                mvwprintw( main_window,
-                           yy++,
-                           tab1,
-                           "higher, where N is the bit length of the states.                                " );
-                mvwprintw( main_window,
-                           yy++,
-                           tab1,
-                           "                                                                                " );
-                mvwprintw( main_window,
-                           yy++,
-                           tab1,
-                           "Efficient on CPUs of any bit width, particularly suited for non-cryptographic" );
-                mvwprintw( main_window,
-                           yy++,
-                           tab1,
-                           "applications requiring long sequences with a good speed-randomness trade-off.   " );
->>>>>>> d40c28bf
                 break;
         }
 
@@ -1907,11 +1902,11 @@
                 }
                 if( focus == 3 )
                 {
-<<<<<<< HEAD
+                    nwipe_options.prng = &nwipe_add_lagg_fibonacci_prng;
+                }
+                if( focus == 4 )
+                {
                     nwipe_options.prng = &nwipe_xoroshiro256_prng;
-=======
-                    nwipe_options.prng = &nwipe_add_lagg_fibonacci_prng;
->>>>>>> d40c28bf
                 }
                 return;
 
