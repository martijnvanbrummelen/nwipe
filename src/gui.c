--- conflicted
+++ resolved
@@ -1259,11 +1259,7 @@
 	nwipe_gui_title( footer_window, nwipe_buttons2 );
 	wrefresh( footer_window );
 
-<<<<<<< HEAD
 	do
-=======
-	do	
->>>>>>> 81850bde
 	{
 		/* Clear the main window. */
 		werase( main_window );
@@ -1346,10 +1342,6 @@
 		} /* switch */
 		
 	}
-<<<<<<< HEAD
-	while( keystroke != ERR );
-=======
->>>>>>> 81850bde
 
 	while( keystroke != ERR );
 } /* nwipe_gui_noblank */
@@ -1823,11 +1815,7 @@
 			for( i = offset ; i < offset + slots && i < count ; i++ )
 			{
 				/* Print the context label. */
-<<<<<<< HEAD
 				if ( strlen((const char*)c[i]->serial_no) )
-=======
-				if ( strlen((const char*)c[i]->identity.serial_no) )	
->>>>>>> 81850bde
 				{
 					mvwprintw( main_window, yy++, 2, "%s - %s (%s)", c[i]->device_name,
 												c[i]->label,
