--- conflicted
+++ resolved
@@ -174,11 +174,8 @@
     nwipe_options.verbose = 0;
     nwipe_options.verify = NWIPE_VERIFY_LAST;
     nwipe_options.io_mode = NWIPE_IO_MODE_AUTO; /* Default: auto-select I/O mode. */
-<<<<<<< HEAD
     nwipe_options.noabort_block_errors = 0;
-=======
     nwipe_options.PDFtag = 0;
->>>>>>> 4defd223
     memset( nwipe_options.logfile, '\0', sizeof( nwipe_options.logfile ) );
     memset( nwipe_options.PDFreportpath, '\0', sizeof( nwipe_options.PDFreportpath ) );
     strncpy( nwipe_options.PDFreportpath, ".", 2 );
@@ -879,14 +876,11 @@
     puts( "                           option. Send SIGUSR1 to log current stats.\n" );
     puts( "      --nousb              Do NOT show or wipe any USB devices whether in GUI" );
     puts( "                           mode, --nogui or --autonuke modes.\n" );
-<<<<<<< HEAD
     puts( "      --no-abort-on-block-errors  Do NOT abort passes on block write errors;" );
     puts( "                                  skip the failing block and continue." );
     puts( "                                  (default is to abort)\n" );
-=======
     puts( "      --pdftag             Enables a field on the PDF that holds a tag that\n" );
     puts( "                           identifies the host computer\n" );
->>>>>>> 4defd223
     puts( "  -e, --exclude=DEVICES    Up to ten comma separated devices to be excluded." );
     puts( "                           --exclude=/dev/sdc" );
     puts( "                           --exclude=/dev/sdc,/dev/sdd" );
