--- conflicted
+++ resolved
@@ -831,35 +831,6 @@
     puts( "                          one                    - Overwrite with ones (0xFF)" );
     puts( "                          verify_zero            - Verifies disk is zero filled" );
     puts( "                          verify_one             - Verifies disk is 0xFF filled" );
-<<<<<<< HEAD
-    puts( "                          is5enh                 - HMG IS5 enhanced\n" );
-    puts( "                          bruce7                 - Schneier Bruce 7-pass mixed pattern\n" );
-    puts( "  -l, --logfile=FILE      Filename to log to. Default is STDOUT\n" );
-    puts( "  -P, --PDFreportpath=PATH Path to write PDF reports to. Default is \".\"" );
-    puts( "                           If set to \"noPDF\" no PDF reports are written.\n" );
-    puts( "  -p, --prng=METHOD       PRNG option "
-          "(mersenne|twister|isaac|isaac64|add_lagg_fibonacci_prng|xoroshiro256_prng|aes_ctr_prng)\n" );
-    puts( "  -q, --quiet             Anonymize logs and the GUI by removing unique data, i.e." );
-    puts( "                          serial numbers, LU WWN Device ID, and SMBIOS/DMI data" );
-    puts( "                          XXXXXX = S/N exists, ????? = S/N not obtainable\n" );
-    puts( "  -r, --rounds=NUM        Number of times to wipe the device using the selected" );
-    puts( "                          method (default: 1)\n" );
-    puts( "      --noblank           Do NOT blank disk after wipe" );
-    puts( "                          (default is to complete a final blank pass)\n" );
-    puts( "      --nowait            Do NOT wait for a key before exiting" );
-    puts( "                          (default is to wait)\n" );
-    puts( "      --nosignals         Do NOT allow signals to interrupt a wipe" );
-    puts( "                          (default is to allow)\n" );
-    puts( "      --nogui             Do NOT show the GUI interface. Automatically invokes" );
-    puts( "                          the nowait option. Must be used with the --autonuke" );
-    puts( "                          option. Send SIGUSR1 to log current stats\n" );
-    puts( "      --nousb             Do NOT show or wipe any USB devices whether in GUI" );
-    puts( "                          mode, --nogui or --autonuke modes.\n" );
-    puts( "  -e, --exclude=DEVICES   Up to ten comma separated devices to be excluded" );
-    puts( "                          --exclude=/dev/sdc" );
-    puts( "                          --exclude=/dev/sdc,/dev/sdd" );
-    puts( "                          --exclude=/dev/sdc,/dev/sdd,/dev/mapper/cryptswap1\n" );
-=======
     puts( "                          is5enh                 -  HMG IS5 enhanced\n" );
     puts( "                          bruce7                 -  Schneier Bruce 7-pass mixed pattern\n" );
     puts( "                          bmb                    -  BMB21-2019 mixed pattern\n" );
@@ -867,7 +838,7 @@
     puts( "  -P, --PDFreportpath=PATH Path to write PDF reports to. Default is \".\"" );
     puts( "                           If set to \"noPDF\" no PDF reports are written.\n" );
     puts( "  -p, --prng=METHOD        PRNG option "
-          "(mersenne|twister|isaac|isaac64|add_lagg_fibonacci_prng|xoroshiro256_prng)\n" );
+          "(mersenne|twister|isaac|isaac64|add_lagg_fibonacci_prng|xoroshiro256_prng|aes_ctr_prng)\n" );
     puts( "  -q, --quiet              Anonymize logs and the GUI by removing unique data, i.e." );
     puts( "                           serial numbers, LU WWN Device ID, and SMBIOS/DMI data." );
     puts( "                           XXXXXX = S/N exists, ????? = S/N not obtainable\n" );
@@ -892,7 +863,6 @@
     puts( "                           --exclude=/dev/sdc,/dev/sdd,/dev/mapper/cryptswap1\n" );
     puts( "                           --exclude=/dev/disk/by-id/ata-XXXXXXXX" );
     puts( "                           --exclude=/dev/disk/by-path/pci-0000:00:17.0-ata-1\n" );
->>>>>>> 375f8b3f
     puts( "" );
     exit( EXIT_SUCCESS );
 }