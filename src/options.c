/*
 *  options.c:  Command line processing routines for nwipe.
 *
 *  Copyright Darik Horn <dajhorn-dban@vanadac.com>.
 *
 *  Modifications to original dwipe Copyright Andy Beverley <andy@andybev.com>
 *
 *  This program is free software; you can redistribute it and/or modify it under
 *  the terms of the GNU General Public License as published by the Free Software
 *  Foundation, version 2.
 *
 *  This program is distributed in the hope that it will be useful, but WITHOUT
 *  ANY WARRANTY; without even the implied warranty of MERCHANTABILITY or FITNESS
 *  FOR A PARTICULAR PURPOSE.  See the GNU General Public License for more
 *  details.
 *
 *  You should have received a copy of the GNU General Public License along with
 *  this program; if not, write to the Free Software Foundation, Inc.,
 *  51 Franklin Street, Fifth Floor, Boston, MA 02110-1301 USA.
 *
 */

#include "nwipe.h"
#include "context.h"
#include "method.h"
#include "prng.h"
#include "options.h"
#include "logging.h"
#include "version.h"
#include "conf.h"

/* The global options struct. */
nwipe_options_t nwipe_options;

/*
 * Executes the CPUID instruction and fills out the provided variables with the results.
 * eax: The function/subfunction number to query with CPUID.
 * *eax_out, *ebx_out, *ecx_out, *edx_out: Pointers to variables where the CPUID output will be stored.
 */
void cpuid( uint32_t eax, uint32_t* eax_out, uint32_t* ebx_out, uint32_t* ecx_out, uint32_t* edx_out )
{
#if defined( __i386__ ) || defined( __x86_64__ ) /* only on x86 */
#if defined( _MSC_VER ) /* MSVC */
    int r[4];
    __cpuid( r, eax );
    *eax_out = r[0];
    *ebx_out = r[1];
    *ecx_out = r[2];
    *edx_out = r[3];
#elif defined( __GNUC__ ) /* GCC/Clang */
    __asm__ __volatile__( "cpuid"
                          : "=a"( *eax_out ), "=b"( *ebx_out ), "=c"( *ecx_out ), "=d"( *edx_out )
                          : "a"( eax ) );
#else
#error "Unsupported compiler"
#endif
#else /* not-x86  */
    (void) eax;
    *eax_out = *ebx_out = *ecx_out = *edx_out = 0; /* CPUID = 0  */
#endif
}

/*
 * Checks if the AES-NI instruction set is supported by the processor.
 * Returns 1 (true) if supported, 0 (false) otherwise.
 */
int has_aes_ni( void )
{
#if defined( __i386__ ) || defined( __x86_64__ ) /* only for x86 */
    uint32_t eax, ebx, ecx, edx;
    cpuid( 1, &eax, &ebx, &ecx, &edx );
    return ( ecx & ( 1u << 25 ) ) != 0; /* Bit 25 = AES-NI */
#else /* ARM, RISC-V … */
    return 0; /* no AES-NI    */
#endif
}

int nwipe_options_parse( int argc, char** argv )
{
    extern char* optarg;  // The working getopt option argument.
    extern int optind;  // The working getopt index into argv.
    extern int optopt;  // The last unhandled getopt option.
    extern int opterr;  // The last getopt error number.

    extern nwipe_prng_t nwipe_twister;
    extern nwipe_prng_t nwipe_isaac;
    extern nwipe_prng_t nwipe_isaac64;
    extern nwipe_prng_t nwipe_add_lagg_fibonacci_prng;
    extern nwipe_prng_t nwipe_xoroshiro256_prng;
    extern nwipe_prng_t nwipe_aes_ctr_prng;

    /* The getopt() result holder. */
    int nwipe_opt;

    /* Excluded drive indexes */
    int idx_drive_chr;
    int idx_optarg;
    int idx_drive;

    /* Array index variable. */
    int i;

    /* The list of acceptable short options. */
    char nwipe_options_short[] = "Vvhl:P:m:p:qr:e:";

    /* Used when reading value fron nwipe.conf */
    const char* read_value = NULL;

    int ret;

    /* The list of acceptable long options. */
    static struct option nwipe_options_long[] = {
        /* Set when the user wants to wipe without a confirmation prompt. */
        { "autonuke", no_argument, 0, 0 },

        /* Set when the user wants to have the system powerdown on completion of wipe. */
        { "autopoweroff", no_argument, 0, 0 },

        /* A GNU standard option. Corresponds to the 'h' short option. */
        { "help", no_argument, 0, 'h' },

        /* The wipe method. Corresponds to the 'm' short option. */
        { "method", required_argument, 0, 'm' },

        /* Log file. Corresponds to the 'l' short option. */
        { "logfile", required_argument, 0, 'l' },

        /* PDFreport path. Corresponds to the 'P' short option. */
        { "PDFreportpath", required_argument, 0, 'P' },

        /* Exclude devices, comma separated list */
        { "exclude", required_argument, 0, 'e' },

        /* The Pseudo Random Number Generator. */
        { "prng", required_argument, 0, 'p' },

        /* The number of times to run the method. */
        { "rounds", required_argument, 0, 'r' },

        /* Whether to blank the disk after wiping. */
        { "noblank", no_argument, 0, 0 },

        /* Whether to ignore all USB devices. */
        { "nousb", no_argument, 0, 0 },

        /* Whether to exit after wiping or wait for a keypress. */
        { "nowait", no_argument, 0, 0 },

        /* Whether to allow signals to interrupt a wipe. */
        { "nosignals", no_argument, 0, 0 },

        /* Whether to display the gui. */
        { "nogui", no_argument, 0, 0 },

        /* Whether to anonymize the serial numbers. */
        { "quiet", no_argument, 0, 'q' },

        /* A flag to indicate whether the devices would be opened in sync mode. */
        { "sync", required_argument, 0, 0 },

        /* Verify that wipe patterns are being written to the device. */
        { "verify", required_argument, 0, 0 },

<<<<<<< HEAD
        /* I/O mode selection: auto/direct/cached. */
        { "directio", no_argument, 0, 0 },
        { "cachedio", no_argument, 0, 0 },
        { "io-mode", required_argument, 0, 0 },
=======
        /* Enables a field on the PDF that holds a tag that identifies the host computer */
        { "pdftag", no_argument, 0, 0 },
>>>>>>> bc2643c7

        /* Display program version. */
        { "verbose", no_argument, 0, 'v' },

        /* Display program version. */
        { "version", no_argument, 0, 'V' },

        /* Requisite padding for getopt(). */
        { 0, 0, 0, 0 } };

    /* Set default options. */
    nwipe_options.autonuke = 0;
    nwipe_options.autopoweroff = 0;
    nwipe_options.method = &nwipe_random;
    /*
     * Determines and sets the default PRNG based on AES-NI support and system architecture.
     * It selects AES-CTR PRNG if AES-NI is supported, xoroshiro256 for 64-bit systems without AES-NI,
     * and add lagged Fibonacci for 32-bit systems.
     */

    if( has_aes_ni() )
    {
        nwipe_options.prng = &nwipe_aes_ctr_prng;
    }
    else if( sizeof( unsigned long int ) >= 8 )
    {
        nwipe_options.prng = &nwipe_xoroshiro256_prng;
        nwipe_log( NWIPE_LOG_WARNING, "CPU doesn't support AES New Instructions, opting for XORoshiro-256 instead." );
    }
    else
    {
        nwipe_options.prng = &nwipe_add_lagg_fibonacci_prng;
    }

    nwipe_options.rounds = 1;
    nwipe_options.noblank = 0;
    nwipe_options.nousb = 0;
    nwipe_options.nowait = 0;
    nwipe_options.nosignals = 0;
    nwipe_options.nogui = 0;
    nwipe_options.quiet = 0;
    nwipe_options.sync = DEFAULT_SYNC_RATE;
    nwipe_options.verbose = 0;
    nwipe_options.verify = NWIPE_VERIFY_LAST;
<<<<<<< HEAD
    nwipe_options.io_mode = NWIPE_IO_MODE_AUTO; /* Default: auto-select I/O mode. */
=======
    nwipe_options.PDFtag = 0;
>>>>>>> bc2643c7
    memset( nwipe_options.logfile, '\0', sizeof( nwipe_options.logfile ) );
    memset( nwipe_options.PDFreportpath, '\0', sizeof( nwipe_options.PDFreportpath ) );
    strncpy( nwipe_options.PDFreportpath, ".", 2 );

    /* Read PDF Enable/Disable settings from nwipe.conf if available  */
    if( ( ret = nwipe_conf_read_setting( "PDF_Certificate.PDF_Enable", &read_value ) ) )
    {
        /* error occurred */
        nwipe_log( NWIPE_LOG_ERROR,
                   "nwipe_conf_read_setting():Error reading PDF_Certificate.PDF_Enable from nwipe.conf, ret code %i",
                   ret );

        /* Use default values */
        nwipe_options.PDF_enable = 1;
    }
    else
    {
        if( !strcmp( read_value, "ENABLED" ) )
        {
            nwipe_options.PDF_enable = 1;
        }
        else
        {
            if( !strcmp( read_value, "DISABLED" ) )
            {
                nwipe_options.PDF_enable = 0;
            }
            else
            {
                // error occurred
                nwipe_log(
                    NWIPE_LOG_ERROR,
                    "PDF_Certificate.PDF_Enable in nwipe.conf returned a value that was neither ENABLED or DISABLED" );
                nwipe_options.PDF_enable = 1;  // Default to Enabled
            }
        }
    }

    /* Read PDF tag Enable/Disable settings from nwipe.conf if available  */
    if( ( ret = nwipe_conf_read_setting( "PDF_Certificate.PDF_tag", &read_value ) ) )
    {
        /* error occurred */
        nwipe_log( NWIPE_LOG_ERROR,
                   "nwipe_conf_read_setting():Error reading PDF_Certificate.PDF_tag from nwipe.conf, ret code %i",
                   ret );

        /* Use default values */
        nwipe_options.PDFtag = 1;
    }
    else
    {
        if( !strcmp( read_value, "ENABLED" ) )
        {
            nwipe_options.PDFtag = 1;
        }
        else
        {
            if( !strcmp( read_value, "DISABLED" ) )
            {
                nwipe_options.PDFtag = 0;
            }
            else
            {
                // error occurred
                nwipe_log(
                    NWIPE_LOG_ERROR,
                    "PDF_Certificate.PDF_tag in nwipe.conf returned a value that was neither ENABLED or DISABLED" );
                nwipe_options.PDFtag = 0;  // Default to Enabled
            }
        }
    }

    /* PDF Preview enable/disable */
    if( ( ret = nwipe_conf_read_setting( "PDF_Certificate.PDF_Preview", &read_value ) ) )
    {
        /* error occurred */
        nwipe_log( NWIPE_LOG_ERROR,
                   "nwipe_conf_read_setting():Error reading PDF_Certificate.PDF_Preview from nwipe.conf, ret code %i",
                   ret );

        /* Use default values */
        nwipe_options.PDF_enable = 1;
    }
    else
    {
        if( !strcmp( read_value, "ENABLED" ) )
        {
            nwipe_options.PDF_preview_details = 1;
        }
        else
        {
            if( !strcmp( read_value, "DISABLED" ) )
            {
                nwipe_options.PDF_preview_details = 0;
            }
            else
            {
                /* error occurred */
                nwipe_log(
                    NWIPE_LOG_ERROR,
                    "PDF_Certificate.PDF_Preview in nwipe.conf returned a value that was neither ENABLED or DISABLED" );
                nwipe_options.PDF_preview_details = 1; /* Default to Enabled */
            }
        }
    }

    /* Initialise each of the strings in the excluded drives array */
    for( i = 0; i < MAX_NUMBER_EXCLUDED_DRIVES; i++ )
    {
        nwipe_options.exclude[i][0] = 0;
    }

    /* Parse command line options. */
    while( 1 )
    {
        /* Get the next command line option with (3)getopt. */
        nwipe_opt = getopt_long( argc, argv, nwipe_options_short, nwipe_options_long, &i );

        /* Break when we have processed all of the given options. */
        if( nwipe_opt < 0 )
        {
            break;
        }

        switch( nwipe_opt )
        {
            case 0: /* Long options without short counterparts. */

                if( strcmp( nwipe_options_long[i].name, "autonuke" ) == 0 )
                {
                    nwipe_options.autonuke = 1;
                    break;
                }

                if( strcmp( nwipe_options_long[i].name, "autopoweroff" ) == 0 )
                {
                    nwipe_options.autopoweroff = 1;
                    break;
                }

                if( strcmp( nwipe_options_long[i].name, "noblank" ) == 0 )
                {
                    nwipe_options.noblank = 1;
                    break;
                }

                if( strcmp( nwipe_options_long[i].name, "nousb" ) == 0 )
                {
                    nwipe_options.nousb = 1;
                    break;
                }

                if( strcmp( nwipe_options_long[i].name, "nowait" ) == 0 )
                {
                    nwipe_options.nowait = 1;
                    break;
                }

                if( strcmp( nwipe_options_long[i].name, "nosignals" ) == 0 )
                {
                    nwipe_options.nosignals = 1;
                    break;
                }

                if( strcmp( nwipe_options_long[i].name, "nogui" ) == 0 )
                {
                    nwipe_options.nogui = 1;
                    nwipe_options.nowait = 1;
                    break;
                }

                if( strcmp( nwipe_options_long[i].name, "verbose" ) == 0 )
                {
                    nwipe_options.verbose = 1;
                    break;
                }

                if( strcmp( nwipe_options_long[i].name, "sync" ) == 0 )
                {
                    if( sscanf( optarg, " %i", &nwipe_options.sync ) != 1 || nwipe_options.sync < 0 )
                    {
                        fprintf( stderr, "Error: The sync argument must be a positive integer or zero.\n" );
                        exit( EINVAL );
                    }
                    break;
                }

                if( strcmp( nwipe_options_long[i].name, "verify" ) == 0 )
                {

                    if( strcmp( optarg, "0" ) == 0 || strcmp( optarg, "off" ) == 0 )
                    {
                        nwipe_options.verify = NWIPE_VERIFY_NONE;
                        break;
                    }

                    if( strcmp( optarg, "1" ) == 0 || strcmp( optarg, "last" ) == 0 )
                    {
                        nwipe_options.verify = NWIPE_VERIFY_LAST;
                        break;
                    }

                    if( strcmp( optarg, "2" ) == 0 || strcmp( optarg, "all" ) == 0 )
                    {
                        nwipe_options.verify = NWIPE_VERIFY_ALL;
                        break;
                    }

                    /* Else we do not know this verification level. */
                    fprintf( stderr, "Error: Unknown verification level '%s'.\n", optarg );
                    exit( EINVAL );
                }

<<<<<<< HEAD
                /* I/O mode selection options. */

                if( strcmp( nwipe_options_long[i].name, "directio" ) == 0 )
                {
                    nwipe_options.io_mode = NWIPE_IO_MODE_DIRECT;
                    break;
                }

                if( strcmp( nwipe_options_long[i].name, "cachedio" ) == 0 )
                {
                    nwipe_options.io_mode = NWIPE_IO_MODE_CACHED;
                    break;
                }

                if( strcmp( nwipe_options_long[i].name, "io-mode" ) == 0 )
                {
                    if( strcmp( optarg, "auto" ) == 0 )
                    {
                        nwipe_options.io_mode = NWIPE_IO_MODE_AUTO;
                    }
                    else if( strcmp( optarg, "direct" ) == 0 )
                    {
                        nwipe_options.io_mode = NWIPE_IO_MODE_DIRECT;
                    }
                    else if( strcmp( optarg, "cached" ) == 0 )
                    {
                        nwipe_options.io_mode = NWIPE_IO_MODE_CACHED;
                    }
                    else
                    {
                        fprintf( stderr, "Error: Unknown I/O mode '%s' (expected auto|direct|cached).\n", optarg );
                        exit( EINVAL );
                    }
=======
                if( strcmp( nwipe_options_long[i].name, "pdftag" ) == 0 )
                {
                    nwipe_options.PDFtag = 1;
>>>>>>> bc2643c7
                    break;
                }

                /* getopt_long should raise on invalid option, so we should never get here. */
                exit( EINVAL );

            case 'm': /* Method option. */

                if( strcmp( optarg, "dod522022m" ) == 0 || strcmp( optarg, "dod" ) == 0 )
                {
                    nwipe_options.method = &nwipe_dod522022m;
                    break;
                }

                if( strcmp( optarg, "dodshort" ) == 0 || strcmp( optarg, "dod3pass" ) == 0 )
                {
                    nwipe_options.method = &nwipe_dodshort;
                    break;
                }

                if( strcmp( optarg, "gutmann" ) == 0 )
                {
                    nwipe_options.method = &nwipe_gutmann;
                    break;
                }

                if( strcmp( optarg, "ops2" ) == 0 )
                {
                    nwipe_options.method = &nwipe_ops2;
                    break;
                }

                if( strcmp( optarg, "random" ) == 0 || strcmp( optarg, "prng" ) == 0
                    || strcmp( optarg, "stream" ) == 0 )
                {
                    nwipe_options.method = &nwipe_random;
                    break;
                }

                if( strcmp( optarg, "zero" ) == 0 || strcmp( optarg, "quick" ) == 0 )
                {
                    nwipe_options.method = &nwipe_zero;
                    break;
                }

                if( strcmp( optarg, "one" ) == 0 )
                {
                    nwipe_options.method = &nwipe_one;
                    break;
                }

                if( strcmp( optarg, "verify_zero" ) == 0 )
                {
                    nwipe_options.method = &nwipe_verify_zero;
                    break;
                }

                if( strcmp( optarg, "verify_one" ) == 0 )
                {
                    nwipe_options.method = &nwipe_verify_one;
                    break;
                }

                if( strcmp( optarg, "is5enh" ) == 0 )
                {
                    nwipe_options.method = &nwipe_is5enh;
                    break;
                }
                if( strcmp( optarg, "bruce7" ) == 0 )
                {
                    nwipe_options.method = &nwipe_bruce7;
                    break;
                }
                if( strcmp( optarg, "bmb" ) == 0 )
                {
                    nwipe_options.method = &nwipe_bmb;
                    break;
                }

                /* Else we do not know this wipe method. */
                fprintf( stderr, "Error: Unknown wipe method '%s'.\n", optarg );
                exit( EINVAL );

            case 'l': /* Log file option. */

                nwipe_options.logfile[strlen( optarg )] = '\0';
                strncpy( nwipe_options.logfile, optarg, sizeof( nwipe_options.logfile ) );
                break;

            case 'P': /* PDFreport path option. */

                nwipe_options.PDFreportpath[strlen( optarg )] = '\0';
                strncpy( nwipe_options.PDFreportpath, optarg, sizeof( nwipe_options.PDFreportpath ) );

                /* Command line options will override what's in nwipe.conf */
                if( strcmp( nwipe_options.PDFreportpath, "noPDF" ) == 0 )
                {
                    nwipe_options.PDF_enable = 0;
                    nwipe_conf_update_setting( "PDF_Certificate.PDF_Enable", "DISABLED" );
                }
                else
                {
                    if( strcmp( nwipe_options.PDFreportpath, "." ) )
                    {
                        /* and if the user has specified a PDF path then enable PDF */
                        nwipe_options.PDF_enable = 1;
                        nwipe_conf_update_setting( "PDF_Certificate.PDF_Enable", "ENABLED" );
                    }
                }

                break;

            case 'e': /* exclude drives option */

                idx_drive_chr = 0;
                idx_optarg = 0;
                idx_drive = 0;

                /* Create an array of excluded drives from the comma separated string */
                while( optarg[idx_optarg] != 0 && idx_drive < MAX_NUMBER_EXCLUDED_DRIVES )
                {
                    /* drop the leading '=' character if used */
                    if( optarg[idx_optarg] == '=' && idx_optarg == 0 )
                    {
                        idx_optarg++;
                        continue;
                    }

                    if( optarg[idx_optarg] == ',' )
                    {
                        /* terminate string and move onto next drive */
                        nwipe_options.exclude[idx_drive++][idx_drive_chr] = 0;
                        idx_drive_chr = 0;
                        idx_optarg++;
                    }
                    else
                    {
                        if( idx_drive_chr < MAX_DRIVE_PATH_LENGTH )
                        {
                            nwipe_options.exclude[idx_drive][idx_drive_chr++] = optarg[idx_optarg++];
                        }
                        else
                        {
                            /* This section deals with file names that exceed MAX_DRIVE_PATH_LENGTH */
                            nwipe_options.exclude[idx_drive][idx_drive_chr] = 0;
                            while( optarg[idx_optarg] != 0 && optarg[idx_optarg] != ',' )
                            {
                                idx_optarg++;
                            }
                        }
                    }
                    if( idx_drive == MAX_NUMBER_EXCLUDED_DRIVES )
                    {
                        fprintf(
                            stderr,
                            "The number of excluded drives has reached the programs configured limit, aborting\n" );
                        exit( 130 );
                    }
                }
                break;

            case 'h': /* Display help. */

                display_help();
                break;

            case 'p': /* PRNG option. */

                if( strcmp( optarg, "mersenne" ) == 0 || strcmp( optarg, "twister" ) == 0 )
                {
                    nwipe_options.prng = &nwipe_twister;
                    break;
                }

                if( strcmp( optarg, "isaac" ) == 0 )
                {
                    nwipe_options.prng = &nwipe_isaac;
                    break;
                }

                if( strcmp( optarg, "isaac64" ) == 0 )
                {
                    nwipe_options.prng = &nwipe_isaac64;
                    break;
                }
                if( strcmp( optarg, "add_lagg_fibonacci_prng" ) == 0 )
                {
                    nwipe_options.prng = &nwipe_add_lagg_fibonacci_prng;
                    break;
                }
                if( strcmp( optarg, "xoroshiro256_prng" ) == 0 )
                {
                    nwipe_options.prng = &nwipe_xoroshiro256_prng;
                    break;
                }
                if( strcmp( optarg, "aes_ctr_prng" ) == 0 )
                {
                    nwipe_options.prng = &nwipe_aes_ctr_prng;
                    break;
                }

                /* Else we do not know this PRNG. */
                fprintf( stderr, "Error: Unknown prng '%s'.\n", optarg );
                exit( EINVAL );

            case 'q': /* Anonymize serial numbers */

                nwipe_options.quiet = 1;
                break;

            case 'r': /* Rounds option. */

                if( sscanf( optarg, " %i", &nwipe_options.rounds ) != 1 || nwipe_options.rounds < 1 )
                {
                    fprintf( stderr, "Error: The rounds argument must be a positive integer.\n" );
                    exit( EINVAL );
                }

                break;

            case 'v': /* verbose */

                nwipe_options.verbose = 1;
                break;

            case 'V': /* Version option. */

                printf( "%s version %s\n", program_name, version_string );
                exit( EXIT_SUCCESS );

            default:

                /* Bogus command line argument. */
                display_help();
                exit( EINVAL );

        } /* method */

    } /* command line options */

    /* Disable blanking for ops2 and verify methods */
    if( nwipe_options.method == &nwipe_ops2 || nwipe_options.method == &nwipe_verify_zero
        || nwipe_options.method == &nwipe_verify_one )
    {
        nwipe_options.noblank = 1;
    }

    /* Return the number of options that were processed. */
    return optind;
}

void nwipe_options_log( void )
{
    extern nwipe_prng_t nwipe_twister;
    extern nwipe_prng_t nwipe_isaac;
    extern nwipe_prng_t nwipe_isaac64;
    extern nwipe_prng_t nwipe_add_lagg_fibonacci_prng;
    extern nwipe_prng_t nwipe_xoroshiro256_prng;
    extern nwipe_prng_t nwipe_aes_ctr_prng;

    /**
     *  Prints a manifest of options to the log.
     */

    nwipe_log( NWIPE_LOG_NOTICE, "Program options are set as follows..." );

    if( nwipe_options.autonuke )
    {
        nwipe_log( NWIPE_LOG_NOTICE, "  autonuke = %i (on)", nwipe_options.autonuke );
    }
    else
    {
        nwipe_log( NWIPE_LOG_NOTICE, "  autonuke = %i (off)", nwipe_options.autonuke );
    }

    if( nwipe_options.autopoweroff )
    {
        nwipe_log( NWIPE_LOG_NOTICE, "  autopoweroff = %i (on)", nwipe_options.autopoweroff );
    }
    else
    {
        nwipe_log( NWIPE_LOG_NOTICE, "  autopoweroff = %i (off)", nwipe_options.autopoweroff );
    }

    if( nwipe_options.noblank )
    {
        nwipe_log( NWIPE_LOG_NOTICE, "  do not perform a final blank pass" );
    }

    if( nwipe_options.nowait )
    {
        nwipe_log( NWIPE_LOG_NOTICE, "  do not wait for a key before exiting" );
    }

    if( nwipe_options.nosignals )
    {
        nwipe_log( NWIPE_LOG_NOTICE, "  do not allow signals to interrupt a wipe" );
    }

    if( nwipe_options.nogui )
    {
        nwipe_log( NWIPE_LOG_NOTICE, "  do not show GUI interface" );
    }

    nwipe_log( NWIPE_LOG_NOTICE, "  banner   = %s", banner );

    if( nwipe_options.prng == &nwipe_twister )
    {
        nwipe_log( NWIPE_LOG_NOTICE, "  prng     = Mersenne Twister" );
    }
    else if( nwipe_options.prng == &nwipe_add_lagg_fibonacci_prng )
    {
        nwipe_log( NWIPE_LOG_NOTICE, "  prng     = Lagged Fibonacci generator" );
    }
    else if( nwipe_options.prng == &nwipe_xoroshiro256_prng )
    {
        nwipe_log( NWIPE_LOG_NOTICE, "  prng     = XORoshiro-256" );
    }
    else if( nwipe_options.prng == &nwipe_aes_ctr_prng )
    {
        nwipe_log( NWIPE_LOG_NOTICE, "  prng     = AES-CTR New Instructions (EXPERIMENTAL!)" );
    }
    else if( nwipe_options.prng == &nwipe_isaac )
    {
        nwipe_log( NWIPE_LOG_NOTICE, "  prng     = Isaac" );
    }
    else if( nwipe_options.prng == &nwipe_isaac64 )
    {
        nwipe_log( NWIPE_LOG_NOTICE, "  prng     = Isaac64" );
    }
    else
    {
        nwipe_log( NWIPE_LOG_NOTICE, "  prng     = Undefined" );
    }

    nwipe_log( NWIPE_LOG_NOTICE, "  method   = %s", nwipe_method_label( nwipe_options.method ) );
    nwipe_log( NWIPE_LOG_NOTICE, "  quiet    = %i", nwipe_options.quiet );
    nwipe_log( NWIPE_LOG_NOTICE, "  rounds   = %i", nwipe_options.rounds );
    nwipe_log( NWIPE_LOG_NOTICE, "  sync     = %i", nwipe_options.sync );

    switch( nwipe_options.verify )
    {
        case NWIPE_VERIFY_NONE:
            nwipe_log( NWIPE_LOG_NOTICE, "  verify   = %i (off)", nwipe_options.verify );
            break;

        case NWIPE_VERIFY_LAST:
            nwipe_log( NWIPE_LOG_NOTICE, "  verify   = %i (last pass)", nwipe_options.verify );
            break;

        case NWIPE_VERIFY_ALL:
            nwipe_log( NWIPE_LOG_NOTICE, "  verify   = %i (all passes)", nwipe_options.verify );
            break;

        default:
            nwipe_log( NWIPE_LOG_NOTICE, "  verify   = %i", nwipe_options.verify );
            break;
    }
}

void display_help()
{
    /**
     * displays the help section to STDOUT and exits.
     */

    printf( "Usage: %s [options] [device1] [device2] ...\n", program_name );
    printf( "Options:\n" );
    /* Limit line length to a maximum of 80 characters so it looks good in 80x25 terminals i.e shredos */
    /*  ___12345678901234567890123456789012345678901234567890123456789012345678901234567890< Do not exceed */
    puts( "  -V, --version           Prints the version number\n" );
    puts( "  -v, --verbose           Prints more messages to the log\n" );
    puts( "  -h, --help              Prints this help\n" );
    puts( "      --autonuke          If no devices have been specified on the command line," );
    puts( "                          starts wiping all devices immediately. If devices have" );
    puts( "                          been specified, starts wiping only those specified" );
    puts( "                          devices immediately.\n" );
    puts( "      --autopoweroff      Power off system on completion of wipe delayed for" );
    puts( "                          for one minute. During this one minute delay you can" );
    puts( "                          abort the shutdown by typing sudo shutdown -c\n" );
    printf( "      --sync=NUM          Will perform a sync after NUM writes (default: %d)\n", DEFAULT_SYNC_RATE );
    puts( "                          0    - fdatasync after the disk is completely written" );
    puts( "                                 fdatasync errors not detected until completion." );
    puts( "                                 0 is not recommended as disk errors may cause" );
    puts( "                                 nwipe to appear to hang" );
    puts( "                          1    - fdatasync after every write" );
    puts( "                                 Warning: Lower values will reduce wipe speeds." );
    puts( "                          1000 - fdatasync after 1000 writes etc.\n" );
    puts( "      --verify=TYPE       Whether to perform verification of erasure" );
    puts( "                          (default: last)" );
    puts( "                          off   - Do not verify" );
    puts( "                          last  - Verify after the last pass" );
    puts( "                          all   - Verify every pass" );
    puts( "                          " );
    puts( "      --directio          Force direct I/O (O_DIRECT); fail if not supported" );
    puts( "      --cachedio          Force kernel cached I/O; never attempt O_DIRECT" );
    puts( "      --io-mode=MODE      I/O mode: auto (default), direct, cached\n" );
    puts( "                          Please mind that HMG IS5 enhanced always verifies the" );
    puts( "                          last (PRNG) pass regardless of this option.\n" );
    puts( "  -m, --method=METHOD     The wiping method. See man page for more details." );
    puts( "                          (default: dodshort)" );
    puts( "                          dod522022m / dod       - 7 pass DOD 5220.22-M method" );
    puts( "                          dodshort / dod3pass    - 3 pass DOD method" );
    puts( "                          gutmann                - Peter Gutmann's Algorithm" );
    puts( "                          ops2                   - RCMP TSSIT OPS-II" );
    puts( "                          random / prng / stream - PRNG Stream" );
    puts( "                          zero / quick           - Overwrite with zeros" );
    puts( "                          one                    - Overwrite with ones (0xFF)" );
    puts( "                          verify_zero            - Verifies disk is zero filled" );
    puts( "                          verify_one             - Verifies disk is 0xFF filled" );
    puts( "                          is5enh                 -  HMG IS5 enhanced\n" );
    puts( "                          bruce7                 -  Schneier Bruce 7-pass mixed pattern\n" );
    puts( "                          bmb                    -  BMB21-2019 mixed pattern\n" );
    puts( "  -l, --logfile=FILE      Filename to log to. Default is STDOUT\n" );
    puts( "  -P, --PDFreportpath=PATH Path to write PDF reports to. Default is \".\"" );
    puts( "                           If set to \"noPDF\" no PDF reports are written.\n" );
    puts( "  -p, --prng=METHOD        PRNG option "
          "(mersenne|twister|isaac|isaac64|add_lagg_fibonacci_prng|xoroshiro256_prng|aes_ctr_prng)\n" );
    puts( "  -q, --quiet              Anonymize logs and the GUI by removing unique data, i.e." );
    puts( "                           serial numbers, LU WWN Device ID, and SMBIOS/DMI data." );
    puts( "                           XXXXXX = S/N exists, ????? = S/N not obtainable\n" );
    puts( "  -r, --rounds=NUM         Number of times to wipe the device using the selected" );
    puts( "                           method. (default: 1)\n" );
    puts( "      --noblank            Do NOT blank disk after wipe." );
    puts( "                           (default is to complete a final blank pass)\n" );
    puts( "      --nowait             Do NOT wait for a key before exiting." );
    puts( "                           (default is to wait)\n" );
    puts( "      --nosignals          Do NOT allow signals to interrupt a wipe." );
    puts( "                           (default is to allow)\n" );
    puts( "      --nogui              Do NOT show the GUI interface. Automatically invokes" );
    puts( "                           the nowait option. Must be used with the --autonuke" );
    puts( "                           option. Send SIGUSR1 to log current stats.\n" );
    puts( "      --nousb              Do NOT show or wipe any USB devices whether in GUI" );
    puts( "                           mode, --nogui or --autonuke modes.\n" );
    puts( "      --pdftag             Enables a field on the PDF that holds a tag that\n" );
    puts( "                           identifies the host computer\n" );
    puts( "  -e, --exclude=DEVICES    Up to ten comma separated devices to be excluded." );
    puts( "                           --exclude=/dev/sdc" );
    puts( "                           --exclude=/dev/sdc,/dev/sdd" );
    puts( "                           --exclude=/dev/sdc,/dev/sdd,/dev/mapper/cryptswap1\n" );
    puts( "                           --exclude=/dev/disk/by-id/ata-XXXXXXXX" );
    puts( "                           --exclude=/dev/disk/by-path/pci-0000:00:17.0-ata-1\n" );
    puts( "" );
    exit( EXIT_SUCCESS );
}<|MERGE_RESOLUTION|>--- conflicted
+++ resolved
@@ -161,15 +161,13 @@
         /* Verify that wipe patterns are being written to the device. */
         { "verify", required_argument, 0, 0 },
 
-<<<<<<< HEAD
         /* I/O mode selection: auto/direct/cached. */
         { "directio", no_argument, 0, 0 },
         { "cachedio", no_argument, 0, 0 },
         { "io-mode", required_argument, 0, 0 },
-=======
+
         /* Enables a field on the PDF that holds a tag that identifies the host computer */
         { "pdftag", no_argument, 0, 0 },
->>>>>>> bc2643c7
 
         /* Display program version. */
         { "verbose", no_argument, 0, 'v' },
@@ -214,11 +212,8 @@
     nwipe_options.sync = DEFAULT_SYNC_RATE;
     nwipe_options.verbose = 0;
     nwipe_options.verify = NWIPE_VERIFY_LAST;
-<<<<<<< HEAD
     nwipe_options.io_mode = NWIPE_IO_MODE_AUTO; /* Default: auto-select I/O mode. */
-=======
     nwipe_options.PDFtag = 0;
->>>>>>> bc2643c7
     memset( nwipe_options.logfile, '\0', sizeof( nwipe_options.logfile ) );
     memset( nwipe_options.PDFreportpath, '\0', sizeof( nwipe_options.PDFreportpath ) );
     strncpy( nwipe_options.PDFreportpath, ".", 2 );
@@ -432,7 +427,6 @@
                     exit( EINVAL );
                 }
 
-<<<<<<< HEAD
                 /* I/O mode selection options. */
 
                 if( strcmp( nwipe_options_long[i].name, "directio" ) == 0 )
@@ -466,11 +460,10 @@
                         fprintf( stderr, "Error: Unknown I/O mode '%s' (expected auto|direct|cached).\n", optarg );
                         exit( EINVAL );
                     }
-=======
+		}
                 if( strcmp( nwipe_options_long[i].name, "pdftag" ) == 0 )
                 {
                     nwipe_options.PDFtag = 1;
->>>>>>> bc2643c7
                     break;
                 }
 
